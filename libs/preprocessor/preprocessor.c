/*
 *	Copyright 2018 Andrey Terekhov, Egor Anikin
 *
 *	Licensed under the Apache License, Version 2.0 (the "License");
 *	you may not use this file except in compliance with the License.
 *	You may obtain a copy of the License at
 *
 *		http://www.apache.org/licenses/LICENSE-2.0
 *
 *	Unless required by applicable law or agreed to in writing, software
 *	distributed under the License is distributed on an "AS IS" BASIS,
 *	WITHOUT WARRANTIES OR CONDITIONS OF ANY KIND, either express or implied.
 *	See the License for the specific language governing permissions and
 *	limitations under the License.
 */

#include "preprocessor.h"
#include "calculator.h"
#include "constants.h"
#include "context_var.h"
#include "define.h"
#include "file.h"
#include "if.h"
#include "include.h"
#include "uniio.h"
#include "uniprinter.h"
#include "preprocessor_error.h"
#include "preprocessor_utils.h"
#include "while.h"
#include "workspace.h"
#include <limits.h>
#include <math.h>
#include <stdio.h>
#include <stdlib.h>
#include <string.h>
#include <wchar.h>

#define H_FILE 1
#define C_FILE 0

void to_reprtab(char str[], int num, preprocess_context *context)
{
	int i;
	int oldrepr = context->rp;
	int hash = 0;
	unsigned char firstchar;
	unsigned char secondchar;
	int p;
	int c = 0;
	context->rp += 2;

	for (i = 0; str[i] != 0; i++)
	{
		sscanf(&str[i], "%c%n", &firstchar, &p);

		if ((firstchar & /*0b11100000*/ 0xE0) == /*0b11000000*/ 0xC0)
		{
			++i;
			sscanf(&str[i], "%c%n", &secondchar, &p);
			c = ((int)(firstchar & /*0b11111*/ 0x1F)) << 6 | (secondchar & /*0b111111*/ 0x3F);
		}
		else
		{
			c = firstchar;
		}

		hash += c;
		context->reprtab[context->rp++] = c;
	}

	hash &= 255;
	context->reprtab[context->rp++] = 0;
	context->reprtab[oldrepr] = context->hashtab[hash];
	context->reprtab[oldrepr + 1] = num;
	context->hashtab[hash] = oldrepr;
}

void to_reprtab_full(char str1[], char str2[], char str3[], char str4[], int num, preprocess_context *context)
{
	to_reprtab(str1, num, context);
	to_reprtab(str2, num, context);
	to_reprtab(str3, num, context);
	to_reprtab(str4, num, context);
}

void add_keywods(preprocess_context *context)
{
	to_reprtab_full("MAIN", "main", "ГЛАВНАЯ", "главная", SH_MAIN, context);
	to_reprtab_full("#DEFINE", "#define", "#ОПРЕД", "#опред", SH_DEFINE, context);
	to_reprtab_full("#IFDEF", "#ifdef", "#ЕСЛИБЫЛ", "#еслибыл", SH_IFDEF, context);
	to_reprtab_full("#IFNDEF", "#ifndef", "#ЕСЛИНЕБЫЛ", "#еслинебыл", SH_IFNDEF, context);
	to_reprtab_full("#IF", "#if", "#ЕСЛИ", "#если", SH_IF, context);
	to_reprtab_full("#ELIF", "#elif", "#ИНЕСЛИ", "#инесли", SH_ELIF, context);
	to_reprtab_full("#ENDIF", "#endif", "#КОНЕЦЕСЛИ", "#конецесли", SH_ENDIF, context);
	to_reprtab_full("#ELSE", "#else", "#ИНАЧЕ", "#иначе", SH_ELSE, context);
	to_reprtab_full("#MACRO", "#macro", "#МАКРО", "#макро", SH_MACRO, context);
	to_reprtab_full("#ENDM", "#endm", "#КОНЕЦМ", "#конецм", SH_ENDM, context);
	to_reprtab_full("#WHILE", "#while", "#ПОКА", "#пока", SH_WHILE, context);
	to_reprtab_full("#ENDW", "#endw", "#КОНЕЦП", "#конецп", SH_ENDW, context);
	to_reprtab_full("#SET", "#set", "#ПЕРЕОПРЕД", "#переопред", SH_SET, context);
	to_reprtab_full("#UNDEF", "#undef", "#ОТМЕНАОПРЕД", "#отменаопред", SH_UNDEF, context);
	to_reprtab_full("#FOR", "#for", "#ДЛЯ", "#для", SH_FOR, context);
	to_reprtab_full("#ENDF", "#endf", "#КОНЕЦД", "#конецд", SH_ENDF, context);
	to_reprtab_full("#EVAL", "#eval", "#ВЫЧИСЛЕНИЕ", "#вычисление", SH_EVAL, context);
	to_reprtab_full("#INCLUDE", "#include", "#ДОБАВИТЬ", "#добавить", SH_INCLUDE, context);
}

void preprocess_words(preprocess_context *context)
{
	/*if (context->curchar != '(')
	{
		m_nextch(context);
	}*/

	space_skip(context);
	switch (context->cur)
	{
		case SH_INCLUDE:
		{
			include_relis(context);
			return;
		}
		case SH_DEFINE:
		case SH_MACRO:
		{
			define_relis(context);
			return;
		}
		case SH_UNDEF:
		{
			int k;
			context->macrotext[context->reprtab[(k = collect_mident(context)) + 1]] = MACROUNDEF;
			space_end_line(context);
			return;
		}
		case SH_IF:
		case SH_IFDEF:
		case SH_IFNDEF:
		{
			if_relis(context);
			return;
		}
		case SH_SET:
		{
			set_relis(context);
			return;
		}
		case SH_ELSE:
		case SH_ELIF:
		case SH_ENDIF:
			return;
		case SH_EVAL:
		{
			if (context->curchar == '(')
			{
				calculator(0, context);
			}
			else
			{
				m_error(after_eval_must_be_ckob, context);
			}

			m_change_nextch_type(CTYPE, 0, context);
			return;
		}
		case SH_WHILE:
		{
			context->wsp = 0;
			context->ifsp = 0;
			while_collect(context);
			m_change_nextch_type(WHILETYPE, 0, context);
			m_nextch(context);
			m_nextch(context);

			context->nextp = 0;
			while_relis(context);

			return;
		}
		default:
		{
			// m_nextch(context);
			output_keywods(context);
			return;
		}
	}
}

void preprocess_scan(preprocess_context *context)
{
	int i;

	switch (context->curchar)
	{
		case EOF:
			return;

		case '#':
		{
			context->cur = macro_keywords(context);

			if (context->cur != 0)
			{
				context->prep_flag = 1;
				preprocess_words(context);
				if(context->curchar != '#')
				{
					con_file_print_coment(&context->fs, context);
				}
			}
			else
			{
				// m_nextch(context);
				output_keywods(context);
			}

			return;
		}
		case '\'':
		case '\"':
		{
			space_skip_str(context);
			return;
		}
		case '@':
		{
			m_nextch(context);
			return;
		}
		default:
		{
			if (is_letter(context) && context->prep_flag == 1)
			{
				int r = collect_mident(context);

				if (r)
				{
					define_get_from_macrotext(r, context);
				}
				else
				{
					for (i = 0; i < context->msp; i++)
					{
						m_fprintf(context->mstring[i], context);
					}
				}
			}
			else
			{
				m_fprintf(context->curchar, context);
				m_nextch(context);
			}
		}
	}
}

void add_c_file_siple(preprocess_context *context)
{
	context->temp_output = 0;
	while (context->curchar != EOF)
	{
		m_nextch(context);
	}
}

void add_c_file(preprocess_context *context)
{
	m_nextch(context);
	while (context->curchar != EOF)
	{
		switch (context->curchar)
		{
			case EOF:
			{
				return;
			}
			case ' ':
			case '\n':
			case '\t':
			{
				m_nextch(context);
				break;
			}
			case '#':
			{
				context->cur = macro_keywords(context);
				if (context->cur == SH_INCLUDE)
				{
					include_relis(context);
				}
				break;
			}
			default:
			{
				add_c_file_siple(context);
				return;
			}
		}
	}
}

void open_files(preprocess_context *context)
{
	int i = 0;
	size_t num = context->fs.ws->files_num;
	const char *temp = ws_get_file(context->fs.ws, i++);

	for(size_t j = 0; j < num; j++)
	{
		if (find_file(context, temp))
		{
			con_file_open_next(&context->fs, context, C_FILE);

			get_next_char(context);

			if (context->nextchar != EOF)
			{
				add_c_file(context);
			}
			con_file_close_cur(context);
		}
		temp = ws_get_file(context->fs.ws, i++);
	}

	con_file_it_is_end_h(&context->fs, i-1);
}

void preprocess_h_file(preprocess_context *context)
{
	context->h_flag = 1;
	context->include_type = 1;

	if(con_file_open_hedrs(&context->fs, context))
	{
		file_read(context);

		while (con_file_open_next(&context->fs, context, C_FILE))
		{
			file_read(context);
		}
	}
}

void preprocess_c_file(preprocess_context *context)
{
	context->include_type = 2;
	context->h_flag = 0;
	if(con_file_open_sorse(&context->fs, context))
	{
		file_read(context);

		while (con_file_open_next(&context->fs, context, C_FILE))
		{
			file_read(context);
		}
	}
}

char *macro(workspace *const ws)
{
	preprocess_context context;
	preprocess_context_init(&context, ws);
	out_set_buffer(&context.io, 1024);

	add_keywods(&context);

	context.mfirstrp = context.rp;
	open_files(&context);
	preprocess_h_file(&context);
	preprocess_c_file(&context);

	char *macro_processed = out_extract_buffer(&context.io);

	
#if MACRODEBUG
	printf("\n\n");
	printf("Текст после препроцессирования:\n>\n%s<\n", macro_processed);
#endif
	return macro_processed;
}


/*
	printf("cur = %d, %c; next = %d, %c;\n",context->curchar, context->curchar, context->nextchar, context->nextchar);

	for (int k = 0; k < fsp; k++)
	{
		printf("str[%d] = %d,%c.\n", k, fstring[k], fstring[k]);
	}

	printf("!!!!!!!!!!!!!!1\n");

	for (int k = 0; k < context->mp; k++)
	{
		printf("context->macrotext[%d] = %d,%c.\n", k, context->macrotext[k], context->macrotext[k]);
	}
	for (int k = context->mfirstrp; k < context->mfirstrp + 20; k++)
	{
		printf("str[%d] = %d,%c.\n", k, context->reprtab[k], context->reprtab[k]);
	}
	for (int k = 0; k < cp; k++)
	{
		printf(" fchange[%d] = %d,%c.\n", k, fchange[k], fchange[k]);
	}

	/Egor/test_eval1.c
	/Egor/calculator/test1.c
	/Fadeev/import.c
	/Egor/Macro/includ/cofig.txt
*/


<<<<<<< HEAD
/*
 *	 __     __   __     ______   ______     ______     ______   ______     ______     ______
 *	/\ \   /\ "-.\ \   /\__  _\ /\  ___\   /\  == \   /\  ___\ /\  __ \   /\  ___\   /\  ___\
 *	\ \ \  \ \ \-.  \  \/_/\ \/ \ \  __\   \ \  __<   \ \  __\ \ \  __ \  \ \ \____  \ \  __\
 *	 \ \_\  \ \_\\"\_\    \ \_\  \ \_____\  \ \_\ \_\  \ \_\    \ \_\ \_\  \ \_____\  \ \_____\
 *	  \/_/   \/_/ \/_/     \/_/   \/_____/   \/_/ /_/   \/_/     \/_/\/_/   \/_____/   \/_____/
 */


char *macro(workspace *const ws)
{
	char **argv = malloc(MAX_PATHS * sizeof(char *));

	int argc = 0;
	const char *temp = ws_get_file(ws, argc);
	while (temp != NULL)
	{
		argv[argc] = malloc((1 + strlen(temp)) * sizeof(char));
		sprintf(argv[argc++], "%s", temp);
		temp = ws_get_file(ws, argc);
	}

	const int files_num = argc;
	temp = ws_get_dir(ws, argc - files_num);
	while (temp != NULL)
	{
		argv[argc] = malloc((3 + strlen(temp)) * sizeof(char));
		sprintf(argv[argc++], "-I%s", temp);
		temp = ws_get_dir(ws, argc - files_num);
	}
	
	char *result = preprocess_file(argc, (const char **)argv);
	for (int i = 0; i < argc; i++)
	{
		free(argv[i]);
	}
	free(argv);
	return result;
}
=======
>>>>>>> 1509e0a5

int macro_to_file(workspace *const ws, const char *const path)
{
	char *buffer = macro(ws);
	if (buffer == NULL)
	{
		return -1;
	}

	universal_io io = io_create();
	if (out_set_file(&io, path))
	{
		free(buffer);
		return -1;
	}
	
	uni_printf(&io, "%s", buffer);
	io_erase(&io);

	free(buffer);
	return 0;
}


char *auto_macro(const int argc, const char *const *const argv)
{
	workspace ws = ws_parse_args(argc, argv);
	if (!ws_is_correct(&ws))
	{
		return NULL;
	}

	return macro(&ws);
}

int auto_macro_to_file(const int argc, const char *const *const argv, const char *const path)
{
	workspace ws = ws_parse_args(argc, argv);
	if (!ws_is_correct(&ws))
	{
		return -1;
	}

	return macro_to_file(&ws, path);
}<|MERGE_RESOLUTION|>--- conflicted
+++ resolved
@@ -356,29 +356,6 @@
 	}
 }
 
-char *macro(workspace *const ws)
-{
-	preprocess_context context;
-	preprocess_context_init(&context, ws);
-	out_set_buffer(&context.io, 1024);
-
-	add_keywods(&context);
-
-	context.mfirstrp = context.rp;
-	open_files(&context);
-	preprocess_h_file(&context);
-	preprocess_c_file(&context);
-
-	char *macro_processed = out_extract_buffer(&context.io);
-
-	
-#if MACRODEBUG
-	printf("\n\n");
-	printf("Текст после препроцессирования:\n>\n%s<\n", macro_processed);
-#endif
-	return macro_processed;
-}
-
 
 /*
 	printf("cur = %d, %c; next = %d, %c;\n",context->curchar, context->curchar, context->nextchar, context->nextchar);
@@ -410,7 +387,6 @@
 */
 
 
-<<<<<<< HEAD
 /*
  *	 __     __   __     ______   ______     ______     ______   ______     ______     ______
  *	/\ \   /\ "-.\ \   /\__  _\ /\  ___\   /\  == \   /\  ___\ /\  __ \   /\  ___\   /\  ___\
@@ -422,36 +398,19 @@
 
 char *macro(workspace *const ws)
 {
-	char **argv = malloc(MAX_PATHS * sizeof(char *));
-
-	int argc = 0;
-	const char *temp = ws_get_file(ws, argc);
-	while (temp != NULL)
-	{
-		argv[argc] = malloc((1 + strlen(temp)) * sizeof(char));
-		sprintf(argv[argc++], "%s", temp);
-		temp = ws_get_file(ws, argc);
-	}
-
-	const int files_num = argc;
-	temp = ws_get_dir(ws, argc - files_num);
-	while (temp != NULL)
-	{
-		argv[argc] = malloc((3 + strlen(temp)) * sizeof(char));
-		sprintf(argv[argc++], "-I%s", temp);
-		temp = ws_get_dir(ws, argc - files_num);
-	}
-	
-	char *result = preprocess_file(argc, (const char **)argv);
-	for (int i = 0; i < argc; i++)
-	{
-		free(argv[i]);
-	}
-	free(argv);
-	return result;
-}
-=======
->>>>>>> 1509e0a5
+	preprocess_context context;
+	preprocess_context_init(&context, ws);
+	out_set_buffer(&context.io, 1024);
+
+	add_keywods(&context);
+
+	context.mfirstrp = context.rp;
+	open_files(&context);
+	preprocess_h_file(&context);
+	preprocess_c_file(&context);
+
+	return out_extract_buffer(&context.io);
+}
 
 int macro_to_file(workspace *const ws, const char *const path)
 {
