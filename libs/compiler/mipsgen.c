--- conflicted
+++ resolved
@@ -2151,7 +2151,6 @@
 		enc->max_displ = max(enc->scope_displ, enc->max_displ);
 
 		return emit_struct_assignment(enc, &argument_copy, arg);
-<<<<<<< HEAD
 	}
 
 	if (type_is_function(enc->sx, arg_type) && type_is_structure(enc->sx, type_function_get_return_type(enc->sx, arg_type)))
@@ -2162,8 +2161,6 @@
 
 		emit_struct_return_call_expression(enc, arg, &function_return_value);
 		return emit_load_of_lvalue(enc, &function_return_value);
-=======
->>>>>>> 6b0aa55a
 	}
 
 	const rvalue tmp = emit_expression(enc, arg);
