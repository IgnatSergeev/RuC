--- conflicted
+++ resolved
@@ -219,12 +219,4 @@
 	}
 
 	return ret;
-<<<<<<< HEAD
-}
-
-void to_tree(parser *const prs, const item_t operation)
-{
-	prs->nd = node_add_child(&prs->nd, operation);
-=======
->>>>>>> f23af3bc
 }