--- conflicted
+++ resolved
@@ -16,195 +16,16 @@
 
 #pragma once
 
+#include <stdbool.h>
+#include <stddef.h>
+#include "instructions.h"
 #include "tokens.h"
-#include <stdbool.h>
-#include <stdio.h>
 
 
 #ifdef __cplusplus
 extern "C" {
 #endif
 
-<<<<<<< HEAD
-typedef enum OPERATION
-{
-	BEGIN_OP_FINAL			= 8000,
-
-	OP_NOP					= IC_NOP,					/**< Empty node */
-	OP_WIDEN1				= IC_WIDEN1,				/**< 'WIDEN1' node */
-	OP_WIDEN				= IC_WIDEN,					/**< 'WIDEN' node */
-	OP_ROWING				= IC_ROWING,				/**< 'ROWING' node */
-	OP_ROWING_D				= IC_ROWING_D,				/**< 'ROWINGD' node */
-	OP_UPB					= IC_UPB,					/**< 'UPB' node */
-
-	// Struct copying functions
-	OP_COPY00				= IC_COPY00,				/**< 'COPY00' node */
-	OP_COPY01				= IC_COPY01,				/**< 'COPY01' node */
-	OP_COPY10				= IC_COPY10,				/**< 'COPY10' node */
-	OP_COPY11				= IC_COPY11,				/**< 'COPY11' node */
-	OP_COPY0ST				= IC_COPY0ST,				/**< 'COPY0ST' node */
-	OP_COPY1ST				= IC_COPY1ST,				/**< 'COPY1ST' node */
-	OP_COPY0ST_ASSIGN		= IC_COPY0ST_ASSIGN,		/**< 'COPY0ST_ASSIGN' node */
-	OP_COPY1ST_ASSIGN		= IC_COPY1ST_ASSIGN,		/**< 'COPY1ST_ASSIGN' node */
-	OP_COPYST				= IC_COPYST,				/**< 'COPYST' node */
-
-	// Math functions
-	OP_ABSI					= IC_ABSI,					/**< 'ABSI' node */
-	OP_ABS					= IC_ABS,					/**< 'ABS' node */
-
-	// Unary operators
-	OP_NOT					= IC_NOT,					/**< 'BITNOT' node */
-	OP_LOG_NOT				= IC_LOG_NOT,				/**< 'NOT' node */
-	OP_UNMINUS				= IC_UNMINUS,				/**< 'UNMINUS' node */
-	OP_UNMINUS_R			= IC_UNMINUS_R,				/**< 'UNIMINUSf' node */
-
-	OP_PRE_INC				= IC_PRE_INC,				/**< 'INC' node */
-	OP_PRE_INC_R			= IC_PRE_INC_R,				/**< 'INCf' node */
-	OP_PRE_INC_AT			= IC_PRE_INC_AT,			/**< 'INC@' node */
-	OP_PRE_INC_AT_R			= IC_PRE_INC_AT_R,			/**< 'PREINC@f' node */
-	OP_PRE_INC_V			= IC_PRE_INC_V,				/**< 'PREINCV' node */
-	OP_PRE_INC_R_V			= IC_PRE_INC_R_V,			/**< 'PREINCfV' node */
-	OP_PRE_INC_AT_V			= IC_PRE_INC_AT_V,			/**< 'PREINC@V' node */
-	OP_PRE_INC_AT_R_V		= IC_PRE_INC_AT_R_V,		/**< 'PREINC@fV' node */
-
-	OP_PRE_DEC				= IC_PRE_DEC,				/**< 'DEC' node */
-	OP_PRE_DEC_R			= IC_PRE_DEC_R,				/**< 'DECf' node */
-	OP_PRE_DEC_AT			= IC_PRE_DEC_AT,			/**< 'DEC@' node */
-	OP_PRE_DEC_AT_R			= IC_PRE_DEC_AT_R,			/**< 'PREDEC@f' node */
-	OP_PRE_DEC_V			= IC_PRE_DEC_V,				/**< 'PREDECV' node */
-	OP_PRE_DEC_R_V			= IC_PRE_DEC_R_V,			/**< 'PREDECfV' node */
-	OP_PRE_DEC_AT_V			= IC_PRE_DEC_AT_V,			/**< 'PREDEC@V' node */
-	OP_PRE_DEC_AT_R_V		= IC_PRE_DEC_AT_R_V,		/**< 'PREDEC@fV' node */
-
-	OP_POST_INC				= IC_POST_INC,				/**< 'POSTINC' node */
-	OP_POST_INC_R			= IC_POST_INC_R,			/**< 'POSTINCf' node */
-	OP_POST_INC_AT			= IC_POST_INC_AT,			/**< 'POSTINC@' node */
-	OP_POST_INC_AT_R		= IC_POST_INC_AT_R,			/**< 'POSTINC@f' node */
-	OP_POST_INC_V			= IC_POST_INC_V,			/**< 'POSTINCV' node */
-	OP_POST_INC_R_V			= IC_POST_INC_R_V,			/**< 'POSTINCfV' node */
-	OP_POST_INC_AT_V		= IC_POST_INC_AT_V,			/**< 'POSTINC@V' node */
-	OP_POST_INC_AT_R_V		= IC_POST_INC_AT_R_V,		/**< 'POSTINC@fV' node */
-
-	OP_POST_DEC				= IC_POST_DEC,				/**< 'POSTDEC' node */
-	OP_POST_DEC_R			= IC_POST_DEC_R,			/**< 'POSTDECf' node */
-	OP_POST_DEC_AT			= IC_POST_DEC_AT,			/**< 'POSTDEC@' node */
-	OP_POST_DEC_AT_R		= IC_POST_DEC_AT_R,			/**< 'POSTDEC@f' node */
-	OP_POST_DEC_V			= IC_POST_DEC_V,			/**< 'POSTDECV' node */
-	OP_POST_DEC_R_V			= IC_POST_DEC_R_V,			/**< 'POSTDECfV' node */
-	OP_POST_DEC_AT_V		= IC_POST_DEC_AT_V,			/**< 'POSTDEC@V' node */
-	OP_POST_DEC_AT_R_V		= IC_POST_DEC_AT_R_V,		/**< 'POSTDEC@fV' node */
-
-	// Binary operators
-	OP_MUL					= IC_MUL,					/**< '*' node */
-	OP_MUL_R				= IC_MUL_R,					/**< '*f' node */
-
-	OP_DIV					= IC_DIV,					/**< '/' node */
-	OP_DIV_R				= IC_DIV_R,					/**< '/f' node */
-
-	OP_ADD					= IC_ADD,					/**< '+' node */
-	OP_ADD_R				= IC_ADD_R,					/**< '+f' node */
-
-	OP_SUB					= IC_SUB,					/**< '-' node */
-	OP_SUB_R				= IC_SUB_R,					/**< '-f' node */
-
-	OP_LT					= IC_LT,					/**< '<' node */
-	OP_LT_R					= IC_LT_R,					/**< '<f' node */
-
-	OP_GT					= IC_GT,					/**< '>' node */
-	OP_GT_R					= IC_GT_R,					/**< '>f' node */
-
-	OP_LE					= IC_LE,					/**< '<=' node */
-	OP_LE_R					= IC_LE_R,					/**< '<=f' node */
-
-	OP_GE					= IC_GE,					/**< '>=' node */
-	OP_GE_R					= IC_GE_R,					/**< '>=f' node */
-
-	OP_EQ					= IC_EQ,					/**< '==' node */
-	OP_EQ_R					= IC_EQ_R,					/**< '==f' node */
-
-	OP_NE					= IC_NE,					/**< '!=' node */
-	OP_NE_R					= IC_NE_R,					/**< '!=f' node */
-
-	OP_SHL					= IC_SHL,					/**< '<<' node */
-	OP_SHR					= IC_SHR,					/**< '>>' node */
-	OP_REM					= IC_REM,					/**< '%' node */
-	OP_AND					= IC_AND,					/**< '&' node */
-	OP_XOR					= IC_XOR,					/**< '^' node */
-	OP_OR					= IC_OR,					/**< '|' node */
-	OP_LOG_AND				= IC_LOG_AND,				/**< '&&' node */
-	OP_LOG_OR				= IC_LOG_OR,				/**< '||' node */
-
-	OP_ASSIGN				= IC_ASSIGN,				/**< '=' node */
-	OP_ASSIGN_R				= IC_ASSIGN_R,				/**< '=f' node */
-	OP_ASSIGN_AT			= IC_ASSIGN_AT,				/**< '=@' node */
-	OP_ASSIGN_AT_R			= IC_ASSIGN_AT_R,			/**< '=@f' node */
-	OP_ASSIGN_V				= IC_ASSIGN_V,				/**< '=V' node */
-	OP_ASSIGN_R_V			= IC_ASSIGN_R_V,			/**< '=fV' node */
-	OP_ASSIGN_AT_V			= IC_ASSIGN_AT_V,			/**< '=@V' node */
-	OP_ASSIGN_AT_R_V		= IC_ASSIGN_AT_R_V,			/**< '=@fV' node */
-
-	OP_MUL_ASSIGN			= IC_MUL_ASSIGN,			/**< '*=' node */
-	OP_MUL_ASSIGN_R			= IC_MUL_ASSIGN_R,			/**< '*=f' node */
-	OP_MUL_ASSIGN_AT		= IC_MUL_ASSIGN_AT,			/**< '*=@' node */
-	OP_MUL_ASSIGN_AT_R		= IC_MUL_ASSIGN_AT_R,		/**< '*=@f' node */
-	OP_MUL_ASSIGN_V			= IC_MUL_ASSIGN_V,			/**< '*=V' node */
-	OP_MUL_ASSIGN_R_V		= IC_MUL_ASSIGN_R_V,		/**< '*=fV' node */
-	OP_MUL_ASSIGN_AT_V		= IC_MUL_ASSIGN_AT_V,		/**< '*=@V' node */
-	OP_MUL_ASSIGN_AT_R_V	= IC_MUL_ASSIGN_AT_R_V,		/**< '*=@fV' node */
-
-	OP_DIV_ASSIGN			= IC_DIV_ASSIGN,			/**< '/=' node */
-	OP_DIV_ASSIGN_R			= IC_DIV_ASSIGN_R,			/**< '/=f' node */
-	OP_DIV_ASSIGN_AT		= IC_DIV_ASSIGN_AT,			/**< '/=@' node */
-	OP_DIV_ASSIGN_AT_R		= IC_DIV_ASSIGN_AT_R,		/**< '/=@f' node */
-	OP_DIV_ASSIGN_V			= IC_DIV_ASSIGN_V,			/**< '/=V' node */
-	OP_DIV_ASSIGN_R_V		= IC_DIV_ASSIGN_R_V,		/**< '/=fV' node */
-	OP_DIV_ASSIGN_AT_V		= IC_DIV_ASSIGN_AT_V,		/**< '/=@V' node */
-	OP_DIV_ASSIGN_AT_R_V	= IC_DIV_ASSIGN_AT_R_V,		/**< '/=@fV' node */
-
-	OP_ADD_ASSIGN			= IC_ADD_ASSIGN,			/**< '+=' node */
-	OP_ADD_ASSIGN_R			= IC_ADD_ASSIGN_R,			/**< '+=f' node */
-	OP_ADD_ASSIGN_AT		= IC_ADD_ASSIGN_AT,			/**< '+=@' node */
-	OP_ADD_ASSIGN_AT_R		= IC_ADD_ASSIGN_AT_R,		/**< '+=@f' node */
-	OP_ADD_ASSIGN_V			= IC_ADD_ASSIGN_V,			/**< '+=V' node */
-	OP_ADD_ASSIGN_R_V		= IC_ADD_ASSIGN_R_V,		/**< '+=fV' node */
-	OP_ADD_ASSIGN_AT_V		= IC_ADD_ASSIGN_AT_V,		/**< '+=@V' node */
-	OP_ADD_ASSIGN_AT_R_V	= IC_ADD_ASSIGN_AT_R_V,		/**< '+=@fV' node */
-
-	OP_SUB_ASSIGN			= IC_SUB_ASSIGN,			/**< '-=' node */
-	OP_SUB_ASSIGN_R			= IC_SUB_ASSIGN_R,			/**< '-=f' node */
-	OP_SUB_ASSIGN_AT		= IC_SUB_ASSIGN_AT,			/**< '-=@' node */
-	OP_SUB_ASSIGN_AT_R		= IC_SUB_ASSIGN_AT_R,		/**< '-=@f' node */
-	OP_SUB_ASSIGN_V			= IC_SUB_ASSIGN_V,			/**< '-=V' node */
-	OP_SUB_ASSIGN_R_V		= IC_SUB_ASSIGN_R_V,		/**< '-=fV' node */
-	OP_SUB_ASSIGN_AT_V		= IC_SUB_ASSIGN_AT_V,		/**< '-=@V' node */
-	OP_SUB_ASSIGN_AT_R_V	= IC_SUB_ASSIGN_AT_R_V,		/**< '-=@fV' node */
-
-	OP_REM_ASSIGN			= IC_REM_ASSIGN,			/**< '%=' node */
-	OP_REM_ASSIGN_AT		= IC_REM_ASSIGN_AT,			/**< '%=@' node */
-	OP_REM_ASSIGN_V			= IC_REM_ASSIGN_V,			/**< '%=V' node */
-	OP_REM_ASSIGN_AT_V		= IC_REM_ASSIGN_AT_V,		/**< '%=@V' node */
-
-	OP_SHL_ASSIGN			= IC_SHL_ASSIGN,			/**< '<<=' node */
-	OP_SHL_ASSIGN_AT		= IC_SHL_ASSIGN_AT,			/**< '<<=@' node */
-	OP_SHL_ASSIGN_V			= IC_SHL_ASSIGN_V,			/**< '<<=V' node */
-	OP_SHL_ASSIGN_AT_V		= IC_SHL_ASSIGN_AT_V,		/**< '<<=@V' node */
-
-	OP_SHR_ASSIGN			= IC_SHR_ASSIGN,			/**< '>>=' node */
-	OP_SHR_ASSIGN_AT		= IC_SHR_ASSIGN_AT,			/**< '>>=@' node */
-	OP_SHR_ASSIGN_V			= IC_SHR_ASSIGN_V,			/**< '>>=V' node */
-	OP_SHR_ASSIGN_AT_V		= IC_SHR_ASSIGN_AT_V,		/**< '>>=@V' node */
-
-	OP_AND_ASSIGN			= IC_AND_ASSIGN,			/**< '&=' node */
-	OP_AND_ASSIGN_AT		= IC_AND_ASSIGN_AT,			/**< '&=@' node */
-	OP_AND_ASSIGN_V			= IC_AND_ASSIGN_V,			/**< '&=V' node */
-	OP_AND_ASSIGN_AT_V		= IC_AND_ASSIGN_AT_V,		/**< '&=@V' node */
-
-	OP_XOR_ASSIGN			= IC_XOR_ASSIGN,			/**< '^=' node */
-	OP_XOR_ASSIGN_AT		= IC_XOR_ASSIGN_AT,			/**< '^=@' node */
-	OP_XOR_ASSIGN_V			= IC_XOR_ASSIGN_V,			/**< '^=V' node */
-	OP_XOR_ASSIGN_AT_V		= IC_XOR_ASSIGN_AT_V,		/**< '^=@V' node */
-=======
->>>>>>> f23af3bc
 
 /** Value category */
 typedef enum VALUE
@@ -283,7 +104,19 @@
 typedef enum OPERATION
 {
 	OP_NOP,
-	// Statement
+	
+	// Expressions
+	OP_IDENTIFIER,			/**< Identifier node */
+	OP_CONSTANT,			/**< Constant node */
+	OP_STRING,				/**< String litaral node */
+	OP_CALL,				/**< Call node */
+	OP_SELECT,				/**< Select operator node */
+	OP_SLICE,				/**< Slice operator node */
+	OP_UNARY,				/**< Unary operator node */
+	OP_BINARY,				/**< Binary operator node */
+	OP_TERNARY,				/**< Ternary operator node */
+
+	// Statements
 	OP_LABEL,				/**< Label statement node */
 	OP_CASE,				/**< Case statement node */
 	OP_DEFAULT,				/**< Default statement node */
@@ -310,25 +143,12 @@
 	// End nodes
 	OP_DECL_STRUCT_END,		/**< End of struct declaration node */
 
-	// Expressions
-	OP_IDENTIFIER,			/**< Identifier node */
-	OP_CONSTANT,			/**< Constant node */
-	OP_STRING,				/**< String litaral node */
-	OP_CALL,				/**< Call node */
-	OP_SELECT,				/**< Select operator node */
-	OP_SLICE,				/**< Slice operator node */
-	OP_UNARY,				/**< Unary operator node */
-	OP_BINARY,				/**< Binary operator node */
-	OP_TERNARY,				/**< Ternary operator node */
-
 	// Built-in functions
 	OP_PRINTID,
 	OP_PRINT,
 	OP_GETID,
 	OP_PRINTF,
 } operation_t;
-
-<<<<<<< HEAD
 
 typedef enum builtin
 {
@@ -385,22 +205,22 @@
 
 
 /**
- *	Convert token to corresponding binary operation
+ *	Convert token to corresponding unary operator
  *
  *	@param	token		Token
  *
- *	@return	Binary operation
- */
-operation_t token_to_binary(const token_t token);
-
-/**
- *	Convert token to corresponding unary operation
+ *	@return	Unary operator
+ */
+unary_t token_to_unary(const token_t token);
+
+/**
+ *	Convert token to corresponding binary operator
  *
  *	@param	token		Token
  *
- *	@return	Unary operation
- */
-operation_t token_to_unary(const token_t token);
+ *	@return	Binary operator
+ */
+binary_t token_to_binary(const token_t token);
 
 /**
  *	Convert standard function id to corresponding function instruction
@@ -439,18 +259,13 @@
 operation_t operation_to_float_ver(const operation_t operation);
 
 /**
- *	Check if operation type is assignment
- *
- *	@param	operation	Operation
+ *	Check if operator is assignment
+ *
+ *	@param	operator	Operator
  *
  *	@return	@c 1 on true, @c 0 on false
  */
-bool operation_is_assignment(const operation_t operation);
-=======
-unary_t token_to_unary(const token_t token);
-binary_t token_to_binary(const token_t token);
 bool operation_is_assignment(const binary_t operator);
->>>>>>> f23af3bc
 
 #ifdef __cplusplus
 } /* extern "C" */
