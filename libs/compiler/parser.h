/*
 *	Copyright 2021 Andrey Terekhov, Ilya Andreev
 *
 *	Licensed under the Apache License, Version 2.0 (the "License");
 *	you may not use this file except in compliance with the License.
 *	You may obtain a copy of the License at
 *
 *		http://www.apache.org/licenses/LICENSE-2.0
 *
 *	Unless required by applicable law or agreed to in writing, software
 *	distributed under the License is distributed on an "AS IS" BASIS,
 *	WITHOUT WARRANTIES OR CONDITIONS OF ANY KIND, either express or implied.
 *	See the License for the specific language governing permissions and
 *	limitations under the License.
 */

#pragma once

#include "errors.h"
#include "lexer.h"
#include "nodes.h"
#include "stack.h"
#include "syntax.h"
#include "old_tree.h"
#include "uniio.h"
<<<<<<< HEAD


#define GENERATE_TREE
=======
#include "workspace.h"
>>>>>>> ccfa981f


#ifdef __cplusplus
extern "C" {
#endif

/** Type of operands on the anonymous stack */
typedef enum OPERAND
{
	VARIABLE,		/**< Variable operand */
	VALUE,			/**< Value operand */
	NUMBER,			/**< Number operand */
	ADDRESS,		/**< Address operand */
} operand_t;

/**	The kind of block to parse */
typedef enum BLOCK
{
	REGBLOCK,
	THREAD,
	FUNCBODY,
	FORBLOCK,
} block_t;


/** Operators stack */
typedef struct operators
{
	stack priorities;	/**< Operator priority stack */
	stack tokens;		/**< Operator token stack */
	stack nodes;		/**< Operator node stack */
} operators;

/** Parser structure */
typedef struct parser
{
	syntax *sx;							/**< Syntax structure */
	lexer *lxr;							/**< Lexer structure */

	operators stk;						/**< Operators stack */
	stack anonymous;					/**< Operands stack */
	vector labels;						/**< Labels table */

	node nd;							/**< Node for expression subtree */

	token_t token;						/**< Current token */
	operand_t last_type;				/**< Type of last added operand to the operands stack */
	item_t left_mode;					/**< Mode of the left part of assignment expression */
	size_t last_id;						/**< Index of the last read identifier */
	size_t function_mode;				/**< Mode of current parsed function */
	item_t operand_displ;				/**< Displacement of the operand */
	size_t array_dimensions;			/**< Array dimensions counter */

	int func_def;						/**< @c 0 for function without arguments,
										 @c 1 for function definition,
										 @c 2 for function declaration,
										 @c 3 for others */

	int flag_strings_only;				/**< @c 0 for non-string initialization,
										 @c 1 for string initialization,
										 @c 2 for parsing before initialization */

	int flag_array_in_struct;			/**< Set, if parsed struct declaration has an array */
	int flag_empty_bounds;				/**< Set, if array declaration has empty bounds */
	int flag_was_return;				/**< Set, if was return in parsed function */
	int flag_in_switch;					/**< Set, if parser is in switch body */
	int flag_in_assignment;				/**< Set, if parser is in assignment */
	int flag_in_loop;					/**< Set, if parser is in loop body */
	int flag_was_type_def;				/**< Set, if was type definition */

	int was_error;						/**< Error flag */
} parser;


/**
 *	Parse source code to generate syntax structure
 *
 *	@param	ws			Compiler workspace
 *	@param	io			Universal io structure
 *	@param	sx			Syntax structure
 *
 *	@return	@c 0 on success, @c 1 on failure
 */
int parse(const workspace *const ws, universal_io *const io, syntax *const sx);


/**
 *	Emit an error from parser
 *
 *	@param	prs			Parser structure
 *	@param	num			Error code
 */
void parser_error(parser *const prs, error_t num, ...);


/**
 *	Consume the current 'peek token' and lex the next one
 *
 *	@param	prs			Parser structure
 */
void token_consume(parser *const prs);

/**
 *	Try to consume the current 'peek token' and lex the next one
 *
 *	@param	prs			Parser structure
 *	@param	expected	Expected token to consume
 *
 *	@return	@c 1 on consuming 'peek token', @c 0 on otherwise
 */
int token_try_consume(parser *const prs, const token_t expected);

/**
 *	Try to consume the current 'peek token' and lex the next one
 *	If 'peek token' is expected, parser will consume it, otherwise an error will be emitted
 *
 *	@param	prs			Parser structure
 *	@param	expected	Expected token to consume
 *	@param	err			Error to emit
 */
void token_expect_and_consume(parser *const prs, const token_t expected, const error_t err);

/**
 *	Read tokens until one of the specified tokens
 *
 *	@param	prs			Parser structure
 *	@param	tokens		Set of specified tokens
 */
void token_skip_until(parser *const prs, const uint8_t tokens);


/**
 *	Parse expression [C99 6.5.17]
 *
 *	expression:
 *		assignment-expression
 *		expression ',' assignment-expression
 *
 *	@param	prs			Parser structure
 *	@param	parent		Parent node in AST
 *
 *	@return	Type of parsed expression
 */
item_t parse_expression(parser *const prs, node *const parent);

/**
 *	Parse assignment expression [C99 6.5.16]
 *
 *	assignment-expression:
 *		conditional-expression
 *		unary-expression assignment-operator assignment-expression
 *
 *	assignment-operator: one of
 *		=  *=  /=  %=  +=  -=  <<=  >>=  &=  ˆ=  |=
 *
 *	@param	prs			Parser structure
 *	@param	parent		Parent node in AST
 *
 *	@return	Type of parsed expression
 */
item_t parse_assignment_expression(parser *const prs, node *const parent);

/**
 *	Parse expression in parentheses
 *
 *	parenthesized-expression:
 *		'(' expression ')'
 *
 *	@param	prs			Parser structure
 *	@param	parent		Parent node in AST
 *
 *	@return	Type of parsed expression
 */
item_t parse_parenthesized_expression(parser *const prs, node *const parent);

/**
 *	Parse constant expression [C99 6.6]
 *
 *	constant-expression:
 *		conditional-expression
 *
 *	@param	prs			Parser structure
 *	@param	parent		Parent node in AST
 *
 *	@return	Type of parsed expression
 */
item_t parse_constant_expression(parser *const prs, node *const parent);

/**
 *	Parse condition
 *	@note	must be evaluated to a simple value
 *
 *	@param	prs			Parser structure
 *	@param	parent		Parent node in AST
 *
 *	@return	Type of parsed expression
 */
item_t parse_condition(parser *const prs, node *const parent);

/**
 *	Parse string literal [C99 6.5.1]
 *
 *	primary-expression:
 *		string-literal
 *
 *	@param	prs			Parser structure
 *	@param	parent		Parent node in AST
 */
void parse_string_literal(parser *const prs, node *const parent);

/**
 *	Insert @c WIDEN node
 *
 *	@param	prs			Parser structure
 */
void parse_insert_widen(parser *const prs);


/**
 *	Parse a declaration [C99 6.7]
 *	@note Parses a full declaration, which consists of declaration-specifiers,
 *	some number of declarators, and a semicolon
 *
 *	@param	prs			Parser structure
 *	@param	parent		Parent node in AST
 */
void parse_declaration_inner(parser *const prs, node *const parent);

/**
 *	Parse a top level declaration [C99 6.7]
 *	@note Parses a full declaration, which consists either of declaration-specifiers,
 *	some number of declarators, and a semicolon, or function definition
 *
 *	@param	prs			Parser structure
 *	@param	root		Root node in AST
 */
void parse_declaration_external(parser *const prs, node *const root);

/**
 *	Parse initializer [C99 6.7.8]
 *
 *	initializer:
 *		assignment-expression
 *		'{' initializer-list '}'
 *
 *	@param	prs			Parser structure
 *	@param	parent		Parent node in AST
 *	@param	type		Type of variable in declaration
 */
void parse_initializer(parser *const prs, node *const parent, const item_t type);


/**
 *	Parse statement [C99 6.8]
 *
 *	statement:
 *		labeled-statement
 *		compound-statement
 *		expression-statement
 *		selection-statement
 *		iteration-statement
 *		jump-statement
 *
 *	@param	prs			Parser structure
 *	@param	parent		Parent node in AST
 */
void parse_statement(parser *const prs, node *const parent);

/**
 *	Parse '{}' block [C99 6.8.2]
 *
 *	compound-statement:
 *  	{ block-item-list[opt] }
 *
 *	block-item-list:
 *		block-item
 *		block-item-list block-item
 *
 *	block-item:
 *		declaration
 *		statement
 *
 *	@param	prs			Parser structure
 *	@param	parent		Parent node in AST
 */
void parse_statement_compound(parser *const prs, node *const parent, const block_t type);


/**
 *	Check if mode is function
 *
 *	@param	sx			Syntax structure
 *	@param	mode		Mode for check
 *
 *	@return	@c 1 on true, @c 0 on false
 */
int mode_is_function(syntax *const sx, const item_t mode);

/**
 *	Check if mode is array
 *
 *	@param	sx			Syntax structure
 *	@param	mode		Mode for check
 *
 *	@return	@c 1 on true, @c 0 on false
 */
int mode_is_array(syntax *const sx, const item_t mode);

/**
 *	Check if mode is string
 *
 *	@param	sx			Syntax structure
 *	@param	mode		Mode for check
 *
 *	@return	@c 1 on true, @c 0 on false
 */
int mode_is_string(syntax *const sx, const item_t mode);

/**
 *	Check if mode is pointer
 *
 *	@param	sx			Syntax structure
 *	@param	mode		Mode for check
 *
 *	@return	@c 1 on true, @c 0 on false
 */
int mode_is_pointer(syntax *const sx, const item_t mode);

/**
 *	Check if mode is struct
 *
 *	@param	sx			Syntax structure
 *	@param	mode		Mode for check
 *
 *	@return	@c 1 on true, @c 0 on false
 */
int mode_is_struct(syntax *const sx, const item_t mode);

/**
 *	Check if mode is floating point
 *
 *	@param	sx			Syntax structure
 *	@param	mode		Mode for check
 *
 *	@return	@c 1 on true, @c 0 on false
 */
int mode_is_float(const item_t mode);

/**
 *	Check if mode is integer
 *
 *	@param	sx			Syntax structure
 *	@param	mode		Mode for check
 *
 *	@return	@c 1 on true, @c 0 on false
 */
int mode_is_int(const item_t mode);

/**
 *	Check if mode is void
 *
 *	@param	sx			Syntax structure
 *	@param	mode		Mode for check
 *
 *	@return	@c 1 on true, @c 0 on false
 */
int mode_is_void(const item_t mode);

/**
 *	Check if mode is undefined
 *
 *	@param	sx			Syntax structure
 *	@param	mode		Mode for check
 *
 *	@return	@c 1 on true, @c 0 on false
 */
int mode_is_undefined(const item_t mode);


/**
 *	Add new item to identifiers table
 *
 *	@param	prs			Parser structure
 *	@param	repr		New identifier index in representations table
 *	@param	type		@c -1 for function as parameter,
 *						@c  0 for variable,
 *						@c  1 for label,
 *						@c  funcnum for function,
 *						@c  >= @c 100 for type specifier
 *	@param	mode		New identifier mode
 *
 *	@return	Index of the last item in identifiers table
 */
size_t to_identab(parser *const prs, const size_t repr, const item_t type, const item_t mode);

/**
 *	Add a new record to modes table
 *
 *	@param	prs			Parser structure
 *	@param	mode		@c mode_pointer or @c mode_array
 *	@param	element		Type of element
 *
 *	@return	Index of the new record in modes table, @c SIZE_MAX on failure
 */
item_t to_modetab(parser *const prs, const item_t mode, const item_t element);

/**
 *	Add a new node to expression subtree
 *
 *	@param	prs			Parser structure
 *	@param	op			New node type
 */
void to_tree(parser *const prs, const item_t op);

#ifdef __cplusplus
} /* extern "C" */
#endif<|MERGE_RESOLUTION|>--- conflicted
+++ resolved
@@ -23,13 +23,7 @@
 #include "syntax.h"
 #include "old_tree.h"
 #include "uniio.h"
-<<<<<<< HEAD
-
-
-#define GENERATE_TREE
-=======
 #include "workspace.h"
->>>>>>> ccfa981f
 
 
 #ifdef __cplusplus
