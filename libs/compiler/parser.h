/*
 *	Copyright 2021 Andrey Terekhov, Ilya Andreev
 *
 *	Licensed under the Apache License, Version 2.0 (the "License");
 *	you may not use this file except in compliance with the License.
 *	You may obtain a copy of the License at
 *
 *		http://www.apache.org/licenses/LICENSE-2.0
 *
 *	Unless required by applicable law or agreed to in writing, software
 *	distributed under the License is distributed on an "AS IS" BASIS,
 *	WITHOUT WARRANTIES OR CONDITIONS OF ANY KIND, either express or implied.
 *	See the License for the specific language governing permissions and
 *	limitations under the License.
 */

#pragma once

#include <stdbool.h>
#include "AST.h"
#include "builder.h"
#include "errors.h"
#include "lexer.h"
#include "stack.h"
#include "syntax.h"
#include "workspace.h"


#ifdef __cplusplus
extern "C" {
#endif

/**	The kind of block to parse */
typedef enum BLOCK
{
	REGBLOCK,
	FUNCBODY,
} block_t;


/** Parser structure */
typedef struct parser
{
	syntax *sx;							/**< Syntax structure */

	lexer lxr;							/**< Lexer */

	vector labels;						/**< Labels table */

	token_t token;						/**< Current token */
	size_t function_mode;				/**< Mode of current parsed function */
	size_t array_dimensions;			/**< Array dimensions counter */

	int func_def;						/**< @c 0 for function without arguments,
											@c 1 for function definition,
											@c 2 for function declaration,
											@c 3 for others */

	int flag_strings_only;				/**< @c 0 for non-string initialization,
											@c 1 for string initialization,
											@c 2 for parsing before initialization */

	int flag_array_in_struct;			/**< Set, if parsed struct declaration has an array */
	int flag_empty_bounds;				/**< Set, if array declaration has empty bounds */

	bool is_in_switch;					/**< Set, if parser is in switch body */
	bool is_in_loop;					/**< Set, if parser is in loop body */

	bool was_return;					/**< Set, if was return in parsed function */
	bool was_type_def;					/**< Set, if was type definition */
} parser;


/**
 *	Parse source code to generate syntax structure
 *
 *	@param	ws			Compiler workspace
 *	@param	sx			Syntax structure
 *
 *	@return	@c 0 on success, @c 1 on failure
 */
int parse(const workspace *const ws, syntax *const sx);


/**
 *	Emit a syntax error from parser
 *
 *	@param	prs			Parser
 *	@param	num			Error code
 */
void parser_error(parser *const prs, error_t num, ...);


/**
 *	Consume the current 'peek token' and lex the next one
 *
 *	@param	prs			Parser
 */
location token_consume(parser *const prs);

/**
 *	Try to consume the current 'peek token' and lex the next one
 *
 *	@param	prs			Parser
 *	@param	expected	Expected token to consume
 *
 *	@return	@c 1 on consuming 'peek token', @c 0 on otherwise
 */
int token_try_consume(parser *const prs, const token_t expected);

/**
 *	Try to consume the current 'peek token' and lex the next one
 *	If 'peek token' is expected, parser will consume it, otherwise an error will be emitted
 *
 *	@param	prs			Parser
 *	@param	expected	Expected token to consume
 *	@param	err			Error to emit
 */
void token_expect_and_consume(parser *const prs, const token_t expected, const error_t err);

/**
 *	Read tokens until one of the specified tokens
 *
 *	@param	prs			Parser
 *	@param	tokens		Set of specified tokens
 */
void token_skip_until(parser *const prs, const uint8_t tokens);


/**
<<<<<<< HEAD
 *	Parse expression [C99 6.5.17]
 *
 *	expression:
 *		assignment-expression
 *		expression ',' assignment-expression
 *
 *	@param	prs			Parser structure
 *	@param	parent		Parent node in AST
 *
 *	@return	Type of parsed expression
 */
item_t parse_expression(parser *const prs, node *const parent);

/**
 *	Parse enum field expression [C99 6.5.17]
 *
 *	@param	prs			Parser structure
 *
 *	@return	Value of parsed enum field, @c ITEM_MAX on failure
 */
item_t parse_enum_field_expression(parser *const prs, node *const parent);

/**
=======
>>>>>>> e620600c
 *	Parse assignment expression [C99 6.5.16]
 *
 *	assignment-expression:
 *		conditional-expression
 *		unary-expression assignment-operator assignment-expression
 *
 *	assignment-operator: one of
 *		'=', '*=', '/=', '%=', '+=', '-=', '<<=', '>>=', '&=', 'ˆ=', '|='
 *
 *	@param	prs			Parser
 *
 *	@return	Assignment expression node
 */
node parse_assignment_expression(parser *const prs);

/**
 *	Parse expression [C99 6.5.17]
 *
 *	expression:
 *		assignment-expression
 *		expression ',' assignment-expression
 *
 *	@param	prs			Parser
 *
 *	@return Expression node
 */
node parse_expression(parser *const prs);

/**
 *	Parse constant expression [C99 6.6]
 *
 *	constant-expression:
 *		conditional-expression
 *
 *	@param	prs			Parser
 *
 *	@return	Constant expression node
 */
node parse_constant_expression(parser *const prs);

/**
 *	Parse initializer [C99 6.7.8]
 *
 *	initializer:
 *		assignment-expression
 *		'{' expression-list[opt] '}'
 *
 *	@param	prs			Parser
 *
 *	@return Initializer node
 */
node parse_initializer(parser *const prs);


/**
 *	Parse a declaration [C99 6.7]
 *	@note Parses a full declaration, which consists of declaration-specifiers,
 *	some number of declarators, and a semicolon
 *
 *	@param	prs			Parser
 *	@param	parent		Parent node in AST
 */
void parse_declaration_inner(parser *const prs, node *const parent);

/**
 *	Parse a top level declaration [C99 6.7]
 *	@note Parses a full declaration, which consists either of declaration-specifiers,
 *	some number of declarators, and a semicolon, or function definition
 *
 *	@param	prs			Parser
 *	@param	root		Root node in AST
 */
void parse_declaration_external(parser *const prs, node *const root);


/**
 *	Parse statement [C99 6.8]
 *
 *	statement:
 *		labeled-statement
 *		compound-statement
 *		expression-statement
 *		selection-statement
 *		iteration-statement
 *		jump-statement
 *
 *	@param	prs			Parser
 *	@param	parent		Parent node in AST
 */
void parse_statement(parser *const prs, node *const parent);

/**
 *	Parse '{}' block [C99 6.8.2]
 *
 *	compound-statement:
 *  	'{' block-item-list[opt] '}'
 *
 *	block-item-list:
 *		block-item
 *		block-item-list block-item
 *
 *	block-item:
 *		declaration
 *		statement
 *
 *	@param	prs			Parser
 *	@param	parent		Parent node in AST
 */
void parse_statement_compound(parser *const prs, node *const parent, const block_t type);


/**
 *	Add new item to identifiers table
 *
 *	@param	prs			Parser 
 *	@param	repr		New identifier index in representations table
 *	@param	type		@c -1 for function as parameter,
 *						@c  0 for variable,
 *						@c  1 for label,
 *						@c  funcnum for function,
 *						@c  >= @c 100 for type specifier
 *	@param	mode		New identifier mode
 *
 *	@return	Index of the last item in identifiers table
 */
size_t to_identab(parser *const prs, const size_t repr, const item_t type, const item_t mode);

<<<<<<< HEAD
/**
 *	Add a new node to expression subtree
 *
 *	@param	prs			Parser structure
 *	@param	op			New node type
 */
void to_tree(parser *const prs, const item_t op);

/**
 *	The ability to assign to a enum type
 *
 *	@param	sx		Syntax structure
 *	@param	type		Variable type
 *	@param	expr_type	Expression type
 *	@param	field_repr	Representation of field
 *
 *	@return	@c 1 on true, @c 0 on false
 */
bool check_enum_initializer(const syntax *const sx
	, const item_t type, const item_t expr_type, const size_t field_repr);

=======
>>>>>>> e620600c
#ifdef __cplusplus
} /* extern "C" */
#endif<|MERGE_RESOLUTION|>--- conflicted
+++ resolved
@@ -128,32 +128,6 @@
 
 
 /**
-<<<<<<< HEAD
- *	Parse expression [C99 6.5.17]
- *
- *	expression:
- *		assignment-expression
- *		expression ',' assignment-expression
- *
- *	@param	prs			Parser structure
- *	@param	parent		Parent node in AST
- *
- *	@return	Type of parsed expression
- */
-item_t parse_expression(parser *const prs, node *const parent);
-
-/**
- *	Parse enum field expression [C99 6.5.17]
- *
- *	@param	prs			Parser structure
- *
- *	@return	Value of parsed enum field, @c ITEM_MAX on failure
- */
-item_t parse_enum_field_expression(parser *const prs, node *const parent);
-
-/**
-=======
->>>>>>> e620600c
  *	Parse assignment expression [C99 6.5.16]
  *
  *	assignment-expression:
@@ -281,30 +255,6 @@
  */
 size_t to_identab(parser *const prs, const size_t repr, const item_t type, const item_t mode);
 
-<<<<<<< HEAD
-/**
- *	Add a new node to expression subtree
- *
- *	@param	prs			Parser structure
- *	@param	op			New node type
- */
-void to_tree(parser *const prs, const item_t op);
-
-/**
- *	The ability to assign to a enum type
- *
- *	@param	sx		Syntax structure
- *	@param	type		Variable type
- *	@param	expr_type	Expression type
- *	@param	field_repr	Representation of field
- *
- *	@return	@c 1 on true, @c 0 on false
- */
-bool check_enum_initializer(const syntax *const sx
-	, const item_t type, const item_t expr_type, const size_t field_repr);
-
-=======
->>>>>>> e620600c
 #ifdef __cplusplus
 } /* extern "C" */
 #endif