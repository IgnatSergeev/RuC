--- conflicted
+++ resolved
@@ -19,12 +19,9 @@
 #include <string.h>
 #include "codegen.h"
 #include "errors.h"
-<<<<<<< HEAD
-#include "macro.h"
-=======
 #include "llvmgen.h"
->>>>>>> 96adb56f
 #include "parser.h"
+#include "preprocessor.h"
 #include "syntax.h"
 #include "uniio.h"
 
