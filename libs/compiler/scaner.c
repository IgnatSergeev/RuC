--- conflicted
+++ resolved
@@ -814,13 +814,6 @@
 
 int scaner()
 {
-<<<<<<< HEAD
-    cur = next;
-    next = scan();
-//        if(kw)
-//            printf("scaner cur %i next %i repr %i\n", cur, next, repr);
-    return cur;
-=======
 	cur = next;
 	next = scan();
 
@@ -832,5 +825,4 @@
 	*/
 
 	return cur;
->>>>>>> d22c7475
 }