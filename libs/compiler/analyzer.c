/*
 *	Copyright 2020 Andrey Terekhov, Maxim Menshikov, Dmitrii Davladov
 *
 *	Licensed under the Apache License, Version 2.0 (the "License");
 *	you may not use this file except in compliance with the License.
 *	You may obtain a copy of the License at
 *
 *		http://www.apache.org/licenses/LICENSE-2.0
 *
 *	Unless required by applicable law or agreed to in writing, software
 *	distributed under the License is distributed on an "AS IS" BASIS,
 *	WITHOUT WARRANTIES OR CONDITIONS OF ANY KIND, either express or implied.
 *	See the License for the specific language governing permissions and
 *	limitations under the License.
 */

#include "analyzer.h"
<<<<<<< HEAD
#include "parser.h"
=======
#include "codes.h"
#include "extdecl.h"
>>>>>>> 66ec9401
#include "keywords.h"
#include "lexer.h"
#include "tree.h"


const char *const DEFAULT_TREE = "tree.txt";
const char *const DEFAULT_NEW = "new.txt";


parser parser_create(universal_io *const io, syntax *const sx, lexer *const lxr)
{
	parser prs;
	prs.io = io;
	prs.sx = sx;
	prs.lxr = lxr;

	prs.sp = 0;
	prs.sopnd = -1;
	prs.leftansttype = -1;
	prs.buf_flag = 0;
	prs.was_error = 0;
	prs.buf_cur = 0;

	prs.anstdispl = 0;

	return prs;
}


/** Занесение ключевых слов в reprtab */
void read_keywords(parser *const prs)
{
	prs->sx->keywords = 1;
	get_char(prs->lxr);
	get_char(prs->lxr);
	while (lex(prs->lxr) != LEOF)
	{
		; // чтение ключевых слов
	}
	context->sx->keywords = 0;
}


size_t toreprtab(parser *const prs, char str[])
{
	size_t oldrepr = REPRTAB_LEN;

	prs->sx->hash = 0;

	REPRTAB_LEN += 2;
	for (int i = 0; str[i] != '\0'; i++)
	{
		prs->sx->hash += str[i];
		REPRTAB[REPRTAB_LEN++] = str[i];
	}
	prs->sx->hash &= 255;

	REPRTAB[REPRTAB_LEN++] = 0;

	REPRTAB[oldrepr] = (int)prs->sx->hashtab[prs->sx->hash];
	REPRTAB[oldrepr + 1] = 1;
	return prs->sx->hashtab[prs->sx->hash] = oldrepr;
}

/** Инициализация modetab */
void init_modetab(parser *const prs)
{
	// занесение в modetab описателя struct {int numTh; int inf; }
	vector_add(&prs->sx->modes, 0);
	vector_add(&prs->sx->modes, mode_struct);
	vector_add(&prs->sx->modes, 2);
	vector_add(&prs->sx->modes, 4);
	vector_add(&prs->sx->modes, mode_integer);
	vector_add(&prs->sx->modes, (item_t)toreprtab(prs, "numTh"));
	vector_add(&prs->sx->modes, mode_integer);
	vector_add(&prs->sx->modes, (item_t)toreprtab(prs, "data"));

	// занесение в modetab описателя функции void t_msg_send(struct msg_info m)
	vector_add(&prs->sx->modes, 1);
	vector_add(&prs->sx->modes, mode_function);
	vector_add(&prs->sx->modes, mode_void);
	vector_add(&prs->sx->modes, 1);
	vector_add(&prs->sx->modes, 2);

	// занесение в modetab описателя функции void* interpreter(void* n)
<<<<<<< HEAD
	vector_add(&prs->sx->modes, 9);
	vector_add(&prs->sx->modes, mode_function);
	vector_add(&prs->sx->modes, mode_void_pointer);
	vector_add(&prs->sx->modes, 1);
	vector_add(&prs->sx->modes, mode_void_pointer);

	prs->sx->start_mode = 14;
	prs->sx->keywords = 0;
=======
	vector_add(&context->sx->modes, 9);
	vector_add(&context->sx->modes, MFUNCTION);
	vector_add(&context->sx->modes, LVOIDASTER);
	vector_add(&context->sx->modes, 1);
	vector_add(&context->sx->modes, LVOIDASTER);

	context->sx->start_mode = 14;
	context->line = 1;
>>>>>>> 66ec9401
}


/*
 *	 __     __   __     ______   ______     ______     ______   ______     ______     ______
 *	/\ \   /\ "-.\ \   /\__  _\ /\  ___\   /\  == \   /\  ___\ /\  __ \   /\  ___\   /\  ___\
 *	\ \ \  \ \ \-.  \  \/_/\ \/ \ \  __\   \ \  __<   \ \  __\ \ \  __ \  \ \ \____  \ \  __\
 *	 \ \_\  \ \_\\"\_\    \ \_\  \ \_____\  \ \_\ \_\  \ \_\    \ \_\ \_\  \ \_____\  \ \_____\
 *	  \/_/   \/_/ \/_/     \/_/   \/_____/   \/_/ /_/   \/_/     \/_/\/_/   \/_____/   \/_____/
 */


int analyze(universal_io *const io, syntax *const sx)
{
	if (!in_is_correct(io) || sx == NULL)
	{
		return -1;
	}

	universal_io temp = io_create();
	lexer lexer = create_lexer(&temp, sx);
	parser prs = parser_create(&temp, sx, &lexer);

	in_set_buffer(prs.io, KEYWORDS);
	read_keywords(&prs);
	in_clear(prs.io);

	init_modetab(&prs);

	io_erase(&temp);

<<<<<<< HEAD
	prs.io = io;
	prs.lxr->io = io;
	return parse(&prs);
=======
#ifndef GENERATE_TREE
	return context.error_flag || context.lxr->error_flag || !sx_is_correct(sx);
#else
	tables_and_tree(DEFAULT_TREE, &sx->identifiers, &sx->modes, &sx->tree);

	const int ret = context.error_flag || context.lxr->error_flag || !sx_is_correct(sx)
		|| tree_test(&sx->tree)
		|| tree_test_next(&sx->tree)
		|| tree_test_recursive(&sx->tree)
		|| tree_test_copy(&sx->tree);

	if (!ret)
	{
		tree_print(DEFAULT_NEW, &sx->tree);
	}
	return ret;
#endif
>>>>>>> 66ec9401
}<|MERGE_RESOLUTION|>--- conflicted
+++ resolved
@@ -15,12 +15,8 @@
  */
 
 #include "analyzer.h"
-<<<<<<< HEAD
 #include "parser.h"
-=======
 #include "codes.h"
-#include "extdecl.h"
->>>>>>> 66ec9401
 #include "keywords.h"
 #include "lexer.h"
 #include "tree.h"
@@ -106,7 +102,6 @@
 	vector_add(&prs->sx->modes, 2);
 
 	// занесение в modetab описателя функции void* interpreter(void* n)
-<<<<<<< HEAD
 	vector_add(&prs->sx->modes, 9);
 	vector_add(&prs->sx->modes, mode_function);
 	vector_add(&prs->sx->modes, mode_void_pointer);
@@ -114,17 +109,6 @@
 	vector_add(&prs->sx->modes, mode_void_pointer);
 
 	prs->sx->start_mode = 14;
-	prs->sx->keywords = 0;
-=======
-	vector_add(&context->sx->modes, 9);
-	vector_add(&context->sx->modes, MFUNCTION);
-	vector_add(&context->sx->modes, LVOIDASTER);
-	vector_add(&context->sx->modes, 1);
-	vector_add(&context->sx->modes, LVOIDASTER);
-
-	context->sx->start_mode = 14;
-	context->line = 1;
->>>>>>> 66ec9401
 }
 
 
@@ -156,17 +140,16 @@
 
 	io_erase(&temp);
 
-<<<<<<< HEAD
 	prs.io = io;
 	prs.lxr->io = io;
-	return parse(&prs);
-=======
+	parse(&prs);
+
 #ifndef GENERATE_TREE
-	return context.error_flag || context.lxr->error_flag || !sx_is_correct(sx);
+	return prs.was_error || prs.lxr->was_error || !sx_is_correct(sx);
 #else
 	tables_and_tree(DEFAULT_TREE, &sx->identifiers, &sx->modes, &sx->tree);
 
-	const int ret = context.error_flag || context.lxr->error_flag || !sx_is_correct(sx)
+	const int ret = prs.was_error || prs.lxr->was_error || !sx_is_correct(sx)
 		|| tree_test(&sx->tree)
 		|| tree_test_next(&sx->tree)
 		|| tree_test_recursive(&sx->tree)
@@ -178,5 +161,4 @@
 	}
 	return ret;
 #endif
->>>>>>> 66ec9401
 }