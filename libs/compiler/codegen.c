/*
 *	Copyright 2015 Andrey Terekhov
 *
 *	Licensed under the Apache License, Version 2.0 (the "License");
 *	you may not use this file except in compliance with the License.
 *	You may obtain a copy of the License at
 *
 *		http://www.apache.org/licenses/LICENSE-2.0
 *
 *	Unless required by applicable law or agreed to in writing, software
 *	distributed under the License is distributed on an "AS IS" BASIS,
 *	WITHOUT WARRANTIES OR CONDITIONS OF ANY KIND, either express or implied.
 *	See the License for the specific language governing permissions and
 *	limitations under the License.
 */

#include "codegen.h"
#include <stdlib.h>
#include "codes.h"
#include "defs.h"
#include "errors.h"
#include "item.h"
#include "tree.h"
#include "uniprinter.h"
#include "utf8.h"


const char *const DEFAULT_CODES = "codes.txt";

const size_t MAX_MEM_SIZE = 100000;
const size_t MAX_STACK_SIZE = 256;


/** Virtual machine environment */
typedef struct virtual
{
	syntax *sx;						/**< Syntax structure */

	vector memory;					/**< Memory table */
	vector processes;				/**< Init processes table */
	vector stack;					/**< Stack for logic operations */

	vector identifiers;				/**< Local identifiers table */
	vector representations;			/**< Local representations table */

	size_t max_threads;				/**< Max threads count */

	size_t addr_cond;				/**< Condition address */
	size_t addr_case;				/**< Case operator address */
	size_t addr_break;				/**< Break operator address */

	item_status target;				/**< Target tables item type */
} virtual;


static void block(virtual *const vm, node *const nd);


static inline void mem_increase(virtual *const vm, const size_t size)
{
	vector_increase(&vm->memory, size);
}

static inline void mem_add(virtual *const vm, const item_t value)
{
	vector_add(&vm->memory, value);
}

static inline void mem_set(virtual *const vm, const size_t index, const item_t value)
{
	vector_set(&vm->memory, index, value);
}

static inline item_t mem_get(const virtual *const vm, const size_t index)
{
	return vector_get(&vm->memory, index);
}

static inline size_t mem_size(const virtual *const vm)
{
	return vector_size(&vm->memory);
}


static inline void proc_set(virtual *const vm, const size_t index, const item_t value)
{
	vector_set(&vm->processes, index, value);
}

static inline item_t proc_get(const virtual *const vm, const size_t index)
{
	return vector_get(&vm->processes, index);
}


static inline void stack_push(virtual *const vm, const item_t value)
{
	vector_add(&vm->stack, value);
}

static inline item_t stack_pop(virtual *const vm)
{
	return vector_remove(&vm->stack);
}


static void addr_begin_condition(virtual *const vm, const size_t addr)
{
	while (vm->addr_cond != addr)
	{
		const size_t ref = (size_t)mem_get(vm, vm->addr_cond);
		mem_set(vm, vm->addr_cond, (item_t)addr);
		vm->addr_cond = ref;
	}
}

static void addr_end_condition(virtual *const vm)
{
	while (vm->addr_cond)
	{
		const size_t ref = (size_t)mem_get(vm, vm->addr_cond);
		mem_set(vm, vm->addr_cond, (item_t)mem_size(vm));
		vm->addr_cond = ref;
	}
}

static void addr_end_break(virtual *const vm)
{
	while (vm->addr_break)
	{
		const size_t ref = (size_t)mem_get(vm, vm->addr_break);
		mem_set(vm, vm->addr_break, (item_t)mem_size(vm));
		vm->addr_break = ref;
	}
}


static void final_operation(virtual *const vm, node *const nd)
{
	item_t op = node_get_type(nd);
	while (op > 9000)
	{
		if (op != NOP)
		{
			if (op == ADLOGOR)
			{
				mem_add(vm, _DOUBLE);
				mem_add(vm, BNE0);
				stack_push(vm, (item_t)mem_size(vm));
				mem_increase(vm, 1);
			}
			else if (op == ADLOGAND)
			{
				mem_add(vm, _DOUBLE);
				mem_add(vm, BE0);
				stack_push(vm, (item_t)mem_size(vm));
				mem_increase(vm, 1);
			}
			else
			{
				mem_add(vm, op);
				if (op == LOGOR || op == LOGAND)
				{
					mem_set(vm, (size_t)stack_pop(vm), (item_t)mem_size(vm));
				}
				else if (op == COPY00 || op == COPYST)
				{
					mem_add(vm, node_get_arg(nd, 0)); // d1
					mem_add(vm, node_get_arg(nd, 1)); // d2
					mem_add(vm, node_get_arg(nd, 2)); // длина
				}
				else if (op == COPY01 || op == COPY10 || op == COPY0ST || op == COPY0STASS)
				{
					mem_add(vm, node_get_arg(nd, 0)); // d1
					mem_add(vm, node_get_arg(nd, 1)); // длина
				}
				else if (op == COPY11 || op == COPY1ST || op == COPY1STASS)
				{
					mem_add(vm, node_get_arg(nd, 0)); // длина
				}
				else if ((op >= REMASS && op <= DIVASS) || (op >= REMASSV && op <= DIVASSV)
					|| (op >= ASSR && op <= DIVASSR) || (op >= ASSRV && op <= DIVASSRV) || (op >= POSTINC && op <= DEC)
					|| (op >= POSTINCV && op <= DECV) || (op >= POSTINCR && op <= DECR) || (op >= POSTINCRV && op <= DECRV))
				{
					mem_add(vm, node_get_arg(nd, 0));
				}
			}
		}

		node_set_next(nd);
		op = node_get_type(nd);
	}
}

/**
 *	Expression generation
 *
 *	@param	vm		Virtual machine environment
 *	@param	mode	@c -1 for expression on the same node,
 *					@c  0 for usual expression,
 *					@c  1 for expression in condition
 */
static void expression(virtual *const vm, node *const nd, int mode)
{
	if (mode != -1)
	{
		node_set_next(nd);
	}

	while (node_get_type(nd) != TExprend)
	{
		const item_t operation = node_get_type(nd);
		int was_operation = 1;

		switch (operation)
		{
			case TIdent:
				break;
			case TIdenttoaddr:
			{
				mem_add(vm, LA);
				mem_add(vm, node_get_arg(nd, 0));
			}
			break;
			case TIdenttoval:
			{
				mem_add(vm, LOAD);
				mem_add(vm, node_get_arg(nd, 0));
			}
			break;
			case TIdenttovald:
			{
				mem_add(vm, LOADD);
				mem_add(vm, node_get_arg(nd, 0));
			}
			break;
			case TAddrtoval:
				mem_add(vm, LAT);
				break;
			case TAddrtovald:
				mem_add(vm, LATD);
				break;
			case TConst:
			{
				mem_add(vm, LI);
				mem_add(vm, node_get_arg(nd, 0));
			}
			break;
			case TConstd:
			{
				mem_add(vm, LID);
				mem_add(vm, node_get_arg(nd, 0));
				mem_add(vm, node_get_arg(nd, 1));
			}
			break;
			case TString:
			case TStringd:
			{
				mem_add(vm, LI);
				const size_t reserved = mem_size(vm) + 4;
				mem_add(vm, (item_t)reserved);
				mem_add(vm, B);
				mem_increase(vm, 2);

				const item_t N = node_get_arg(nd, 0);
				for (item_t i = 0; i < N; i++)
				{
					if (operation == TString)
					{
						mem_add(vm, node_get_arg(nd, (size_t)i + 1));
					}
					else
					{
						mem_add(vm, node_get_arg(nd, 2 * (size_t)i + 1));
						mem_add(vm, node_get_arg(nd, 2 * (size_t)i + 2));
					}
				}

				mem_set(vm, reserved - 1, N);
				mem_set(vm, reserved - 2, (item_t)mem_size(vm));
			}
			break;
			case TBeginit:
			{
				const item_t N = node_get_arg(nd, 0);

				mem_add(vm, BEGINIT);
				mem_add(vm, N);

				for (item_t i = 0; i < N; i++)
				{
					expression(vm, nd, 0);
				}
			}
			break;
			case TStructinit:
			{
				const item_t N = node_get_arg(nd, 0);
				for (item_t i = 0; i < N; i++)
				{
					expression(vm, nd, 0);
				}
			}
			break;
			case TSliceident:
			{
				mem_add(vm, LOAD); // параметры - смещение идента и тип элемента
				mem_add(vm, node_get_arg(nd, 0)); // продолжение в след case
			}
			case TSlice: // параметр - тип элемента
			{
				item_t type = node_get_arg(nd, operation == TSlice ? 0 : 1);

<<<<<<< HEAD
				expression(sx, nd, 0);
				mem_add(sx, SLICE);
				mem_add(sx, (item_t)size_of(sx, type));
				if (type > 0 && mode_get(sx, (size_t)type) == mode_array)
=======
				expression(vm, nd, 0);
				mem_add(vm, SLICE);
				mem_add(vm, size_of(vm->sx, (int)type));
				if (type > 0 && mode_get(vm->sx, (size_t)type) == MARRAY)
>>>>>>> 66ec9401
				{
					mem_add(vm, LAT);
				}
			}
			break;
			case TSelect:
			{
				mem_add(vm, SELECT); // SELECT field_displ
				mem_add(vm, node_get_arg(nd, 0));
			}
			break;
			case TPrint:
			{
				mem_add(vm, PRINT);
				mem_add(vm, node_get_arg(nd, 0)); // type
			}
			break;
			case TCall1:
			{
				mem_add(vm, CALL1);

				const item_t N = node_get_arg(nd, 0);
				for (item_t i = 0; i < N; i++)
				{
					expression(vm, nd, 0);
				}
			}
			break;
			case TCall2:
			{
				mem_add(vm, CALL2);
				mem_add(vm, ident_get_displ(vm->sx, (size_t)node_get_arg(nd, 0)));
			}
			break;
			default:
				was_operation = 0;
				break;
		}

		if (was_operation)
		{
			node_set_next(nd);
		}

		final_operation(vm, nd);

		if (node_get_type(nd) == TCondexpr)
		{
			if (mode == 1)
			{
				return;
			}

			size_t addr = 0;
			do
			{
				mem_add(vm, BE0);
				const size_t addr_else = mem_size(vm);
				mem_increase(vm, 1);

				expression(vm, nd, 0); // then
				mem_add(vm, B);
				mem_add(vm, (item_t)addr);
				addr = mem_size(vm) - 1;
				mem_set(vm, addr_else, (item_t)mem_size(vm));

				expression(vm, nd, 1); // else или cond
			} while (node_get_type(nd) == TCondexpr);

			while (addr)
			{
				const size_t ref = (size_t)mem_get(vm, addr);
				mem_set(vm, addr, (item_t)mem_size(vm));
				addr = ref;
			}

			final_operation(vm, nd);
		}
	}
}

static void structure(virtual *const vm, node *const nd)
{
	if (node_get_type(nd) == TStructinit)
	{
		const item_t N = node_get_arg(nd, 0);
		node_set_next(nd);

		for (item_t i = 0; i < N; i++)
		{
			structure(vm, nd);
			node_set_next(nd); // TExprend
		}
	}
	else
	{
		expression(vm, nd, -1);
	}
}

static void identifier(virtual *const vm, node *const nd)
{
	const item_t old_displ = node_get_arg(nd, 0);
	const item_t type = node_get_arg(nd, 1);
	const item_t N = node_get_arg(nd, 2);

	/*
	 *	@param	all		Общее кол-во слов в структуре:
	 *						@c 0 нет инициализатора,
	 *						@c 1 есть инициализатор,
	 *						@c 2 есть инициализатор только из строк
	 */
	const item_t all = node_get_arg(nd, 3);
	const item_t process = node_get_arg(nd, 4);

	/*
	 *	@param	usual	Для массивов:
	 *						@c 0 с пустыми границами,
	 *						@c 1 без пустых границ
	 */
	const item_t usual = node_get_arg(nd, 5);
	const item_t instruction = node_get_arg(nd, 6);


	if (N == 0) // Обычная переменная int a; или struct point p;
	{
		if (process)
		{
			mem_add(vm, STRUCTWITHARR);
			mem_add(vm, old_displ);
			mem_add(vm, proc_get(vm, (size_t)process));
		}
		if (all) // int a = или struct{} a =
		{
<<<<<<< HEAD
			if (type > 0 && mode_get(sx, (size_t)type) == mode_struct)
=======
			if (type > 0 && mode_get(vm->sx, (size_t)type) == MSTRUCT)
>>>>>>> 66ec9401
			{
				node_set_next(nd);
				structure(vm, nd);

				mem_add(vm, COPY0STASS);
				mem_add(vm, old_displ);
				mem_add(vm, all); // Общее количество слов
			}
			else
			{
				expression(vm, nd, 0);

				mem_add(vm, type == LFLOAT ? ASSRV : ASSV);
				mem_add(vm, old_displ);
			}
		}
	}
	else // Обработка массива int a[N1]...[NN] =
	{
<<<<<<< HEAD
		const item_t length = (item_t)size_of(sx, type);
=======
		const item_t length = size_of(vm->sx, (int)type);
>>>>>>> 66ec9401

		mem_add(vm, DEFARR); // DEFARR N, d, displ, iniproc, usual N1...NN, уже лежат на стеке
		mem_add(vm, all == 0 ? N : abs((int)N) - 1);
		mem_add(vm, length);
		mem_add(vm, old_displ);
		mem_add(vm, proc_get(vm, (size_t)process));
		mem_add(vm, usual);
		mem_add(vm, all);
		mem_add(vm, instruction);

		if (all) // all == 1, если есть инициализация массива
		{
			expression(vm, nd, 0);

			mem_add(vm, ARRINIT); // ARRINIT N d all displ usual
			mem_add(vm, abs((int)N));
			mem_add(vm, length);
			mem_add(vm, old_displ);
			mem_add(vm, usual);	// == 0 с пустыми границами
								// == 1 без пустых границ и без инициализации
		}
	}
}

static int declaration(virtual *const vm, node *const nd)
{
	switch (node_get_type(nd))
	{
		case TDeclarr:
		{
			const item_t N = node_get_arg(nd, 0);
			for (item_t i = 0; i < N; i++)
			{
				expression(vm, nd, 0);
			}
		}
		break;
		case TDeclid:
			identifier(vm, nd);
			break;

		case TStructbeg:
		{
			mem_add(vm, B);
			mem_add(vm, 0);
			proc_set(vm, (size_t)node_get_arg(nd, 0), (item_t)mem_size(vm));
		}
		break;
		case TStructend:
		{
			const size_t num_proc = (size_t)node_get_arg(nd, 0);

			mem_add(vm, STOP);
			mem_set(vm, (size_t)proc_get(vm, num_proc) - 1, (item_t)mem_size(vm));
		}
		break;

		default:
			return -1;
	}

	return 0;
}

static void compress_ident(virtual *const vm, const size_t ref)
{
	if (vector_get(&vm->sx->identifiers, ref) == ITEM_MAX)
	{
		mem_add(vm, ident_get_repr(vm->sx, ref));
		return;
	}

	const item_t new_ref = (item_t)vector_size(&vm->identifiers) - 1;
	vector_add(&vm->identifiers, (item_t)vector_size(&vm->representations) - 2);
	vector_add(&vm->identifiers, ident_get_mode(vm->sx, ref));
	vector_add(&vm->identifiers, ident_get_displ(vm->sx, ref));

	char buffer[MAXSTRINGL];
	repr_get_name(vm->sx, (size_t)ident_get_repr(vm->sx, ref), buffer);

	for (size_t i = 0; buffer[i] != '\0'; i += utf8_symbol_size(buffer[i]))
	{
		vector_add(&vm->representations, (item_t)utf8_convert(&buffer[i]));
	}
	vector_add(&vm->representations, '\0');

	vector_set(&vm->sx->identifiers, ref, ITEM_MAX);
	ident_set_repr(vm->sx, ref, new_ref);
	mem_add(vm, new_ref);
}

static void statement(virtual *const vm, node *const nd)
{
	switch (node_get_type(nd))
	{
		case NOP:
			break;
		case CREATEDIRECTC:
			mem_add(vm, CREATEDIRECTC);
			vm->max_threads++;
			break;
		case EXITDIRECTC:
		case EXITC:
			mem_add(vm, EXITC);
			break;
		case TBegin:
			block(vm, nd);
			break;
		case TIf:
		{
			const item_t ref_else = node_get_arg(nd, 0);

			expression(vm, nd, 0);
			node_set_next(nd); // TExprend

			mem_add(vm, BE0);
			size_t addr = mem_size(vm);
			mem_increase(vm, 1);
			statement(vm, nd);

			if (ref_else)
			{
				node_set_next(nd);
				mem_set(vm, addr, (item_t)mem_size(vm) + 2);
				mem_add(vm, B);
				addr = mem_size(vm);
				mem_increase(vm, 1);
				statement(vm, nd);
			}
			mem_set(vm, addr, (item_t)mem_size(vm));
		}
		break;
		case TWhile:
		{
			const size_t old_break = vm->addr_break;
			const size_t old_cond = vm->addr_cond;
			const size_t addr = mem_size(vm);

			vm->addr_cond = addr;
			expression(vm, nd, 0);
			node_set_next(nd); // TExprend

			mem_add(vm, BE0);
			vm->addr_break = mem_size(vm);
			mem_add(vm, 0);
			statement(vm, nd);

			addr_begin_condition(vm, addr);
			mem_add(vm, B);
			mem_add(vm, (item_t)addr);
			addr_end_break(vm);

			vm->addr_break = old_break;
			vm->addr_cond = old_cond;
		}
		break;
		case TDo:
		{
			const size_t old_break = vm->addr_break;
			const size_t old_cond = vm->addr_cond;
			const item_t addr = (item_t)mem_size(vm);

			vm->addr_cond = 0;
			vm->addr_break = 0;

			node_set_next(nd);
			statement(vm, nd);
			addr_end_condition(vm);

			expression(vm, nd, 0);
			mem_add(vm, BNE0);
			mem_add(vm, addr);
			addr_end_break(vm);

			vm->addr_break = old_break;
			vm->addr_cond = old_cond;
		}
		break;
		case TFor:
		{
			const item_t ref_from = node_get_arg(nd, 0);
			const item_t ref_cond = node_get_arg(nd, 1);
			const item_t ref_incr = node_get_arg(nd, 2);

			node incr;
			node_copy(&incr, nd);
			size_t child_stmt = 0;

			if (ref_from)
			{
				expression(vm, &incr, 0); // initialization
				child_stmt++;
			}

			const size_t old_break = vm->addr_break;
			const size_t old_cond = vm->addr_cond;
			vm->addr_cond = 0;
			vm->addr_break = 0;

			size_t initad = mem_size(vm);
			if (ref_cond)
			{
				expression(vm, &incr, 0); // condition
				mem_add(vm, BE0);
				vm->addr_break = mem_size(vm);
				mem_add(vm, 0);
				child_stmt++;
			}

			if (ref_incr)
			{
				child_stmt++;
			}

			node stmt = node_get_child(nd, child_stmt);
			statement(vm, &stmt);
			addr_end_condition(vm);

			if (ref_incr)
			{
				expression(vm, &incr, 0); // increment
			}
			node_copy(nd, &stmt);

			mem_add(vm, B);
			mem_add(vm, (item_t)initad);
			addr_end_break(vm);

			vm->addr_break = old_break;
			vm->addr_cond = old_cond;
		}
		break;
		case TGoto:
		{
			mem_add(vm, B);

			const item_t id_sign = node_get_arg(nd, 0);
			const size_t id = abs((int)id_sign);
			const item_t addr = ident_get_displ(vm->sx, id);

			if (addr > 0) // метка уже описана
			{
				mem_add(vm, addr);
			}
			else // метка еще не описана
			{
				ident_set_displ(vm->sx, id, -(item_t)mem_size(vm));

				// первый раз встретился переход на еще не описанную метку или нет
				mem_add(vm, id_sign < 0 ? 0 : addr);
			}
		}
		break;
		case TLabel:
		{
			const item_t id = node_get_arg(nd, 0);
			item_t addr = ident_get_displ(vm->sx, (size_t)id);

			if (addr < 0) // были переходы на метку
			{
				while (addr) // проставить ссылку на метку во всех ранних переходах
				{
					item_t ref = mem_get(vm, (size_t)(-addr));
					mem_set(vm, (size_t)(-addr), (item_t)mem_size(vm));
					addr = ref;
				}
			}
			ident_set_displ(vm->sx, (size_t)id, (item_t)mem_size(vm));
		}
		break;
		case TSwitch:
		{
			const size_t old_break = vm->addr_break;
			const size_t old_case = vm->addr_case;
			vm->addr_break = 0;
			vm->addr_case = 0;

			expression(vm, nd, 0);
			node_set_next(nd); // TExprend

			statement(vm, nd);
			if (vm->addr_case > 0)
			{
				mem_set(vm, vm->addr_case, (item_t)mem_size(vm));
			}
			addr_end_break(vm);

			vm->addr_case = old_case;
			vm->addr_break = old_break;
		}
		break;
		case TCase:
		{
			if (vm->addr_case)
			{
				mem_set(vm, vm->addr_case, (item_t)mem_size(vm));
			}
			mem_add(vm, _DOUBLE);
			expression(vm, nd, 0);
			node_set_next(nd); // TExprend

			mem_add(vm, EQEQ);
			mem_add(vm, BE0);
			vm->addr_case = mem_size(vm);
			mem_increase(vm, 1);
			statement(vm, nd);
		}
		break;
		case TDefault:
		{
			if (vm->addr_case)
			{
				mem_set(vm, vm->addr_case, (item_t)mem_size(vm));
			}
			vm->addr_case = 0;

			node_set_next(nd);
			statement(vm, nd);
		}
		break;
		case TBreak:
		{
			mem_add(vm, B);
			mem_add(vm, (item_t)vm->addr_break);
			vm->addr_break = mem_size(vm) - 1;
		}
		break;
		case TContinue:
		{
			mem_add(vm, B);
			mem_add(vm, (item_t)vm->addr_cond);
			vm->addr_cond = mem_size(vm) - 1;
		}
		break;
		case TReturnvoid:
			mem_add(vm, RETURNVOID);
			break;
		case TReturnval:
		{
			const item_t value = node_get_arg(nd, 0);
			expression(vm, nd, 0);

			mem_add(vm, RETURNVAL);
			mem_add(vm, value);
		}
		break;
		case TPrintid:
		{
			mem_add(vm, PRINTID);
			compress_ident(vm, (size_t)node_get_arg(nd, 0)); // ссылка в identtab
		}
		break;
		case TPrintf:
		{
			mem_add(vm, PRINTF);
			mem_add(vm, node_get_arg(nd, 0)); // общий размер того, что надо вывести
		}
		break;
		case TGetid:
		{
			mem_add(vm, GETID);
			compress_ident(vm, (size_t)node_get_arg(nd, 0)); // ссылка в identtab
		}
		break;
		case SETMOTOR:
		{
			expression(vm, nd, 0);
			expression(vm, nd, 0);

			mem_add(vm, SETMOTORC);
		}
		break;
		default:
			if (declaration(vm, nd))
			{
				expression(vm, nd, -1);
			}
			break;
	}
}

static void block(virtual *const vm, node *const nd)
{
	node_set_next(nd); // TBegin
	while (node_get_type(nd) != TEnd)
	{
		statement(vm, nd);
		node_set_next(nd);
	}
}

/** Генерация кодов */
static int codegen(virtual *const vm)
{
	node root = node_get_root(&vm->sx->tree);
	while (node_set_next(&root) == 0)
	{
		switch (node_get_type(&root))
		{
			case TFuncdef:
			{
				const item_t ref_ident = node_get_arg(&root, 0);
				const item_t max_displ = node_get_arg(&root, 1);
				const size_t func = (size_t)ident_get_displ(vm->sx, (size_t)ref_ident);

				func_set(vm->sx, func, (item_t)mem_size(vm));
				mem_add(vm, FUNCBEG);
				mem_add(vm, max_displ);

				const size_t old_pc = mem_size(vm);
				mem_increase(vm, 1);

				node_set_next(&root);
				block(vm, &root);

				mem_set(vm, old_pc, (item_t)mem_size(vm));
			}
			break;

			case NOP:
			case TEnd:
				break;

			default:
				if (declaration(vm, &root))
				{
					error(NULL, node_unexpected, node_get_type(&root));
					return -1;
				}
				break;
		}
	}

	mem_add(vm, CALL1);
	mem_add(vm, CALL2);
	mem_add(vm, ident_get_displ(vm->sx, vm->sx->ref_main));
	mem_add(vm, STOP);
	return 0;
}


static int output_table(universal_io *const io, const item_status target, const vector *const table)
{
	const size_t size = vector_size(table);
	for (size_t i = 0; i < size; i++)
	{
		const item_t item = vector_get(table, i);
		if (!item_check_var(target, item))
		{
			error(NULL, tables_cannot_be_compressed);
			return -1;
		}

		uni_printf(io, "%" PRIitem " ", item);
	}

	uni_printf(io, "\n");
	return 0;
}

/** Вывод таблиц в файл */
static int output_export(universal_io *const io, const virtual *const vm)
{
	uni_printf(io, "#!/usr/bin/ruc-vm\n");

	uni_printf(io, "%zi %zi %zi %zi %zi %" PRIitem " %zi\n"
		, vector_size(&vm->memory)
		, vector_size(&vm->sx->functions)
		, vector_size(&vm->identifiers)
		, vector_size(&vm->representations)
		, vector_size(&vm->sx->modes)
		, vm->sx->max_displg, vm->max_threads);

	return output_table(io, vm->target, &vm->memory)
		|| output_table(io, vm->target, &vm->sx->functions)
		|| output_table(io, vm->target, &vm->identifiers)
		|| output_table(io, vm->target, &vm->representations)
		|| output_table(io, vm->target, &vm->sx->modes);
}


/*
 *	 __     __   __     ______   ______     ______     ______   ______     ______     ______
 *	/\ \   /\ "-.\ \   /\__  _\ /\  ___\   /\  == \   /\  ___\ /\  __ \   /\  ___\   /\  ___\
 *	\ \ \  \ \ \-.  \  \/_/\ \/ \ \  __\   \ \  __<   \ \  __\ \ \  __ \  \ \ \____  \ \  __\
 *	 \ \_\  \ \_\\"\_\    \ \_\  \ \_____\  \ \_\ \_\  \ \_\    \ \_\ \_\  \ \_____\  \ \_____\
 *	  \/_/   \/_/ \/_/     \/_/   \/_____/   \/_/ /_/   \/_/     \/_/\/_/   \/_____/   \/_____/
 */


int encode_to_vm(const workspace *const ws, universal_io *const io, syntax *const sx)
{
	if (!out_is_correct(io) || sx == NULL)
	{
		return -1;
	}

	virtual vm;
	vm.sx = sx;

	vm.memory = vector_create(MAX_MEM_SIZE);
	vm.processes = vector_create(sx->procd);
	vm.stack = vector_create(MAX_STACK_SIZE);

	const size_t records = vector_size(&sx->identifiers) / 4;
	vm.identifiers = vector_create(records * 3);
	vm.representations = vector_create(records * 8);

	vector_increase(&vm.memory, 4);
	vector_increase(&vm.processes, sx->procd);
	vm.max_threads = 0;

	vm.target = item_get_status(ws);


	int ret = codegen(&vm);
	if (!ret)
	{
		ret = output_export(io, &vm);
	}

#ifdef GENERATE_CODES
	tables_and_codes(DEFAULT_CODES, &sx->functions, &vm.processes, &vm.memory);
#endif


	vector_clear(&vm.memory);
	vector_clear(&vm.processes);
	vector_clear(&vm.stack);

	vector_clear(&vm.identifiers);
	vector_clear(&vm.representations);
	return ret;
}<|MERGE_RESOLUTION|>--- conflicted
+++ resolved
@@ -311,17 +311,10 @@
 			{
 				item_t type = node_get_arg(nd, operation == TSlice ? 0 : 1);
 
-<<<<<<< HEAD
-				expression(sx, nd, 0);
-				mem_add(sx, SLICE);
-				mem_add(sx, (item_t)size_of(sx, type));
-				if (type > 0 && mode_get(sx, (size_t)type) == mode_array)
-=======
 				expression(vm, nd, 0);
 				mem_add(vm, SLICE);
-				mem_add(vm, size_of(vm->sx, (int)type));
-				if (type > 0 && mode_get(vm->sx, (size_t)type) == MARRAY)
->>>>>>> 66ec9401
+				mem_add(vm, (item_t)size_of(vm->sx, type));
+				if (type > 0 && mode_get(vm->sx, (size_t)type) == mode_array)
 				{
 					mem_add(vm, LAT);
 				}
@@ -456,11 +449,7 @@
 		}
 		if (all) // int a = или struct{} a =
 		{
-<<<<<<< HEAD
-			if (type > 0 && mode_get(sx, (size_t)type) == mode_struct)
-=======
-			if (type > 0 && mode_get(vm->sx, (size_t)type) == MSTRUCT)
->>>>>>> 66ec9401
+			if (type > 0 && mode_get(vm->sx, (size_t)type) == mode_struct)
 			{
 				node_set_next(nd);
 				structure(vm, nd);
@@ -480,11 +469,7 @@
 	}
 	else // Обработка массива int a[N1]...[NN] =
 	{
-<<<<<<< HEAD
-		const item_t length = (item_t)size_of(sx, type);
-=======
-		const item_t length = size_of(vm->sx, (int)type);
->>>>>>> 66ec9401
+		const item_t length = (item_t)size_of(vm->sx, type);
 
 		mem_add(vm, DEFARR); // DEFARR N, d, displ, iniproc, usual N1...NN, уже лежат на стеке
 		mem_add(vm, all == 0 ? N : abs((int)N) - 1);
