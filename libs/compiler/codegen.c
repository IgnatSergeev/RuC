/*
 *	Copyright 2015 Andrey Terekhov
 *
 *	Licensed under the Apache License, Version 2.0 (the "License");
 *	you may not use this file except in compliance with the License.
 *	You may obtain a copy of the License at
 *
 *		http://www.apache.org/licenses/LICENSE-2.0
 *
 *	Unless required by applicable law or agreed to in writing, software
 *	distributed under the License is distributed on an "AS IS" BASIS,
 *	WITHOUT WARRANTIES OR CONDITIONS OF ANY KIND, either express or implied.
 *	See the License for the specific language governing permissions and
 *	limitations under the License.
 */

#include "codegen.h"
#include <stdlib.h>
#include "defs.h"
#include "errors.h"
#include "tree.h"
#include "uniprinter.h"


typedef struct ad
{
	size_t adcont;
	size_t adbreak;
	size_t adcase;
} ad;


void Declid_gen(syntax *const sx);
void compstmt_gen(syntax *const sx, ad *const context);


void tocode(syntax *const sx, int c)
{
	// printf("tocode tc=%zi pc=%zi) %i\n", sx->tc,
	// mem_get_size(sx), c);
	mem_add(sx, c);
}

void adbreakend(syntax *const sx, ad *const context)
{
	while (context->adbreak)
	{
		const size_t r = (size_t)mem_get(sx, context->adbreak);
		mem_set(sx, context->adbreak, (item_t)mem_get_size(sx));
		context->adbreak = r;
	}
}

void adcontbeg(syntax *const sx, ad *const context, size_t ad)
{
	while (context->adcont != ad)
	{
		const size_t r = (size_t)mem_get(sx, context->adcont);
		mem_set(sx, context->adcont, (item_t)ad);
		context->adcont = r;
	}
}

void adcontend(syntax *const sx, ad *const context)
{
	while (context->adcont != 0)
	{
		const size_t r = (size_t)mem_get(sx, context->adcont);
		mem_set(sx, context->adcont, (item_t)mem_get_size(sx));
		context->adcont = r;
	}
}

void finalop(syntax *const sx)
{
	int c;

	while ((c = sx->tree[sx->tc]) > 9000)
	{
		sx->tc++;
		if (c != NOP)
		{
			if (c == ADLOGOR)
			{
				tocode(sx, _DOUBLE);
				tocode(sx, BNE0);
				sx->tree[sx->tree[sx->tc++]] = (int)mem_get_size(sx);
				mem_increase(sx, 1);
			}
			else if (c == ADLOGAND)
			{
				tocode(sx, _DOUBLE);
				tocode(sx, BE0);
				sx->tree[sx->tree[sx->tc++]] = (int)mem_get_size(sx);
				mem_increase(sx, 1);
			}
			else
			{
				tocode(sx, c);
				if (c == LOGOR || c == LOGAND)
				{
					mem_set(sx, sx->tree[sx->tc++], (item_t)mem_get_size(sx));
				}
				else if (c == COPY00 || c == COPYST)
				{
					tocode(sx, sx->tree[sx->tc++]); // d1
					tocode(sx, sx->tree[sx->tc++]); // d2
					tocode(sx, sx->tree[sx->tc++]); // длина
				}
				else if (c == COPY01 || c == COPY10 || c == COPY0ST || c == COPY0STASS)
				{
					tocode(sx, sx->tree[sx->tc++]); // d1
					tocode(sx, sx->tree[sx->tc++]); // длина
				}
				else if (c == COPY11 || c == COPY1ST || c == COPY1STASS)
				{
					tocode(sx, sx->tree[sx->tc++]); // длина
				}
				else if ((c >= REMASS && c <= DIVASS) || (c >= REMASSV && c <= DIVASSV) ||
						 (c >= ASSR && c <= DIVASSR) || (c >= ASSRV && c <= DIVASSRV) || (c >= POSTINC && c <= DEC) ||
						 (c >= POSTINCV && c <= DECV) || (c >= POSTINCR && c <= DECR) || (c >= POSTINCRV && c <= DECRV))
				{
					tocode(sx, sx->tree[sx->tc++]);
				}
			}
		}
	}
}

int Expr_gen(syntax *const sx, int incond)
{
	int flagprim = 1;
	int eltype;
	int wasstring = 0;
	int op;

	while (flagprim)
	{
		switch (op = sx->tree[sx->tc++])
		{
			case TIdent:
			{
				sx->tc++;
				break;
			}
			case TIdenttoaddr:
			{
				tocode(sx, LA);
				tocode(sx, sx->tree[sx->tc++]);
				break;
			}
			case TIdenttoval:
			{
				tocode(sx, LOAD);
				tocode(sx, sx->tree[sx->tc++]);
				break;
			}
			case TIdenttovald:
			{
				tocode(sx, LOADD);
				tocode(sx, sx->tree[sx->tc++]);
				break;
			}
			case TAddrtoval:
			{
				tocode(sx, LAT);
				break;
			}
			case TAddrtovald:
			{
				tocode(sx, LATD);
				break;
			}
			case TConst:
			{
				tocode(sx, LI);
				tocode(sx, sx->tree[sx->tc++]);
				break;
			}
			case TConstd:
			{
				tocode(sx, LID);
				tocode(sx, sx->tree[sx->tc++]);
				tocode(sx, sx->tree[sx->tc++]);
				break;
			}
			case TString:
			case TStringd:
			{
				int n = sx->tree[sx->tc++];

				tocode(sx, LI);
				size_t res = mem_get_size(sx) + 4;
				tocode(sx, (int)res);
				tocode(sx, B);
				mem_increase(sx, 2);
				for (int i = 0; i < n; i++)
				{
					if (op == TString)
					{
						tocode(sx, sx->tree[sx->tc++]);
					}
					else
					{
						tocode(sx, sx->tree[sx->tc++]);
						tocode(sx, sx->tree[sx->tc++]);
					}
				}
				mem_set(sx, res - 1, n);
				mem_set(sx, res - 2, (item_t)mem_get_size(sx));
				wasstring = 1;
				break;
			}
			case TDeclid:
			{
				Declid_gen(sx);
				break;
			}
			case TBeginit:
			{
				int n = sx->tree[sx->tc++];
				int i;

				tocode(sx, BEGINIT);
				tocode(sx, n);
				for (i = 0; i < n; i++)
				{
					Expr_gen(sx, 0);
				}
				break;
			}
			case TStructinit:
			{
				int n = sx->tree[sx->tc++];
				int i;

				for (i = 0; i < n; i++)
				{
					Expr_gen(sx, 0);
				}
				break;
			}
			case TSliceident:
			{
				tocode(sx,
					   LOAD); // параметры - смещение идента и тип элемента
				tocode(sx,
					   sx->tree[sx->tc++]); // продолжение в след case
			}
			case TSlice: // параметр - тип элемента
			{
				eltype = sx->tree[sx->tc++];
				Expr_gen(sx, 0);
				tocode(sx, SLICE);
				tocode(sx, size_of(sx, eltype));
				if (eltype > 0 && mode_get(sx, eltype) == MARRAY)
				{
					tocode(sx, LAT);
				}
				break;
			}
			case TSelect:
			{
				tocode(sx, SELECT); // SELECT field_displ
				tocode(sx, sx->tree[sx->tc++]);
				break;
			}
			case TPrint:
			{
				tocode(sx, PRINT);
				tocode(sx, sx->tree[sx->tc++]); // type
				break;
			}
			case TCall1:
			{
				int i;
				int n = sx->tree[sx->tc++];

				tocode(sx, CALL1);
				for (i = 0; i < n; i++)
				{
					Expr_gen(sx, 0);
				}
				break;
			}
			case TCall2:
			{
				tocode(sx, CALL2);
				tocode(sx, ident_get_displ(sx, sx->tree[sx->tc++]));
				break;
			}
			default:
			{
				sx->tc--;
				break;
			}
		}

		finalop(sx);

		if (sx->tree[sx->tc] == TCondexpr)
		{
			if (incond)
			{
				return wasstring;
			}
			else
			{
				size_t ad = 0;
				do
				{
					sx->tc++;
					tocode(sx, BE0);
					size_t adelse = mem_get_size(sx);
					mem_increase(sx, 1);
					Expr_gen(sx, 0); // then
					tocode(sx, B);
					mem_add(sx, (item_t)ad);
					ad = mem_get_size(sx) - 1;
					mem_set(sx, adelse, (item_t)mem_get_size(sx));
					Expr_gen(sx, 1); // else или cond
				} while (sx->tree[sx->tc] == TCondexpr);

				while (ad)
				{
					const size_t r = (size_t)mem_get(sx, ad);
					mem_set(sx, ad, (item_t)mem_get_size(sx));
					ad = r;
				}
			}

			finalop(sx);
		}
		if (sx->tree[sx->tc] == TExprend)
		{
			sx->tc++;
			flagprim = 0;
		}
	}
	return wasstring;
}

void Stmt_gen(syntax *const sx, ad *const context)
{
	switch (sx->tree[sx->tc++])
	{
		case NOP:
		{
			break;
		}
		case CREATEDIRECTC:
		{
			tocode(sx, CREATEDIRECTC);
			break;
		}
		case EXITDIRECTC:
		case EXITC:
		{
			tocode(sx, EXITC);
			break;
		}
		case TStructbeg:
		{
			tocode(sx, B);
			tocode(sx, 0);
			proc_set(sx, sx->tree[sx->tc++], (int)mem_get_size(sx));
			break;
		}
		case TStructend:
		{
			int numproc = sx->tree[sx->tc++];

			tocode(sx, STOP);
			mem_set(sx, proc_get(sx, numproc) - 1, (item_t)mem_get_size(sx));
			break;
		}
		case TBegin:
			compstmt_gen(sx, context);
			break;

		case TIf:
		{
			int elseref = sx->tree[sx->tc++];

			Expr_gen(sx, 0);
			tocode(sx, BE0);
			size_t ad = mem_get_size(sx);
			mem_increase(sx, 1);
			Stmt_gen(sx, context);
			if (elseref)
			{
				mem_set(sx, ad, (item_t)mem_get_size(sx) + 2);
				tocode(sx, B);
				ad = mem_get_size(sx);
				mem_increase(sx, 1);
				Stmt_gen(sx, context);
			}
			mem_set(sx, ad, (item_t)mem_get_size(sx));
			break;
		}
		case TWhile:
		{
			size_t oldbreak = context->adbreak;
			size_t oldcont = context->adcont;
			size_t ad = mem_get_size(sx);

			context->adcont = ad;
			Expr_gen(sx, 0);
			tocode(sx, BE0);
			context->adbreak = mem_get_size(sx);
			mem_add(sx, 0);	
			Stmt_gen(sx, context);
			adcontbeg(sx, context, ad);
			tocode(sx, B);
			tocode(sx, (int)ad);
			adbreakend(sx, context);
			context->adbreak = oldbreak;
			context->adcont = oldcont;
			break;
		}
		case TDo:
		{
			size_t oldbreak = context->adbreak;
			size_t oldcont = context->adcont;
			size_t ad = mem_get_size(sx);

			context->adcont = 0;
			context->adbreak = 0;

			Stmt_gen(sx, context);
			adcontend(sx, context);
			Expr_gen(sx, 0);
			tocode(sx, BNE0);
			tocode(sx, (int)ad);
			adbreakend(sx, context);
			context->adbreak = oldbreak;
			context->adcont = oldcont;
			break;
		}
		case TFor:
		{
			int fromref = sx->tree[sx->tc++];
			int condref = sx->tree[sx->tc++];
			int incrref = sx->tree[sx->tc++];
			int stmtref = sx->tree[sx->tc++];
			size_t oldbreak = context->adbreak;
			size_t oldcont = context->adcont;

			if (fromref)
			{
				Expr_gen(sx, 0); // init
			}

			size_t initad = mem_get_size(sx);
			context->adcont = 0;
			context->adbreak = 0;

			if (condref)
			{
				Expr_gen(sx, 0); // cond
				tocode(sx, BE0);
				context->adbreak = mem_get_size(sx);
				mem_add(sx, 0);	
			}
			size_t incrtc = sx->tc;
			sx->tc = stmtref;
			Stmt_gen(sx, context); // ???? был 0
			adcontend(sx, context);

			if (incrref)
			{
				size_t endtc = sx->tc;
				sx->tc = incrtc;
				Expr_gen(sx, 0); // incr
				sx->tc = endtc;
			}

			tocode(sx, B);
			tocode(sx, (int)initad);
			adbreakend(sx, context);
			context->adbreak = oldbreak;
			context->adcont = oldcont;
			break;
		}
		case TGoto:
		{
			int id1 = sx->tree[sx->tc++];
			int id = id1 > 0 ? id1 : -id1;

			tocode(sx, B);
			int a = ident_get_displ(sx, id);

			if (a > 0) // метка уже описана
			{
				tocode(sx, a);
			}
			else // метка еще не описана
			{
				ident_set_displ(sx, id, -(int)mem_get_size(sx));
				tocode(sx, id1 < 0 ? 0 : a);	// первый раз встретился переход на еще
												// не описанную метку или нет
			}
			break;
		}
		case TLabel:
		{
			int id = sx->tree[sx->tc++];
<<<<<<< HEAD
			int a = ident_get_displ(sx, id);
=======
			item_t a;
>>>>>>> c4c224d8

			if (a < 0) // были переходы на метку
			{
				while (a) // проставить ссылку на метку во всех ранних переходах
				{
					item_t r = mem_get(sx, (size_t)-a);
					mem_set(sx, (size_t)-a, (item_t)mem_get_size(sx));
					a = r;
				}
			}
			ident_set_displ(sx, id, (int)mem_get_size(sx));
			break;
		}
		case TSwitch:
		{
			size_t oldbreak = context->adbreak;
			size_t oldcase = context->adcase;

			context->adbreak = 0;
			context->adcase = 0;
			Expr_gen(sx, 0);
			Stmt_gen(sx, context);
			if (context->adcase > 0)
			{
				mem_set(sx, context->adcase, (item_t)mem_get_size(sx));
			}
			context->adcase = oldcase;
			adbreakend(sx, context);
			context->adbreak = oldbreak;
			break;
		}
		case TCase:
		{
			if (context->adcase)
			{
				mem_set(sx, context->adcase, (item_t)mem_get_size(sx));
			}
			tocode(sx, _DOUBLE);
			Expr_gen(sx, 0);
			tocode(sx, EQEQ);
			tocode(sx, BE0);
			context->adcase = mem_get_size(sx);
			mem_increase(sx, 1);
			Stmt_gen(sx, context);
			break;
		}
		case TDefault:
		{
			if (context->adcase)
			{
				mem_set(sx, context->adcase, (item_t)mem_get_size(sx));
			}
			context->adcase = 0;
			Stmt_gen(sx, context);
			break;
		}
		case TBreak:
		{
			tocode(sx, B);
			mem_add(sx, (item_t)context->adbreak);
			context->adbreak = mem_get_size(sx) - 1;
			break;
		}
		case TContinue:
		{
			tocode(sx, B);
			mem_add(sx, (item_t)context->adcont);
			context->adcont = mem_get_size(sx) - 1;
			break;
		}
		case TReturnvoid:
		{
			tocode(sx, RETURNVOID);
			break;
		}
		case TReturnval:
		{
			int d = sx->tree[sx->tc++];

			Expr_gen(sx, 0);
			tocode(sx, RETURNVAL);
			tocode(sx, d);
			break;
		}
		case TPrintid:
		{
			tocode(sx, PRINTID);
			tocode(sx, sx->tree[sx->tc++]); // ссылка в identtab
			break;
		}
		case TPrintf:
		{
			tocode(sx, PRINTF);
			tocode(sx, sx->tree[sx->tc++]); // общий размер того,
														   // что надо вывести
			break;
		}
		case TGetid:
		{
			tocode(sx, GETID);
			tocode(sx, sx->tree[sx->tc++]); // ссылка в identtab
			break;
		}
		case SETMOTOR:
		{
			Expr_gen(sx, 0);
			Expr_gen(sx, 0);
			tocode(sx, SETMOTORC);
			break;
		}
		default:
		{
			sx->tc--;
			Expr_gen(sx, 0);
			break;
		}
	}
}

void Struct_init_gen(syntax *const sx)
{
	int i;
	int n;

	if (sx->tree[sx->tc] == TStructinit)
	{
		sx->tc++;
		n = sx->tree[sx->tc++];
		for (i = 0; i < n; i++)
		{
			Struct_init_gen(sx);
		}
		sx->tc++; // TExprend
	}
	else
	{
		Expr_gen(sx, 0);
	}
}

void Declid_gen(syntax *const sx)
{
	int olddispl = sx->tree[sx->tc++];
	int telem = sx->tree[sx->tc++];
	int N = sx->tree[sx->tc++];
	int element_len;
	int all = sx->tree[sx->tc++];
	int iniproc = sx->tree[sx->tc++];
	int usual = sx->tree[sx->tc++];
	int instruct = sx->tree[sx->tc++];
	// all - общее кол-во слов в структуре
	// для массивов есть еще usual // == 0 с пустыми границами,
	// == 1 без пустых границ,
	// all == 0 нет инициализатора,
	// all == 1 есть инициализатор
	// all == 2 есть инициализатор только из строк
	element_len = size_of(sx, telem);

	if (N == 0) // обычная переменная int a; или struct point p;
	{
		if (iniproc)
		{
			tocode(sx, STRUCTWITHARR);
			tocode(sx, olddispl);
			tocode(sx, proc_get(sx, iniproc));
		}
		if (all) // int a = или struct{} a =
		{
			if (telem > 0 && mode_get(sx, telem) == MSTRUCT)
			{
				Struct_init_gen(sx);
				tocode(sx, COPY0STASS);
				tocode(sx, olddispl);
				tocode(sx, all); // общее кол-во слов
			}
			else
			{
				Expr_gen(sx, 0);
				tocode(sx, telem == LFLOAT ? ASSRV : ASSV);
				tocode(sx, olddispl);
			}
		}
	}
	else // Обработка массива int a[N1]...[NN] =
	{
		tocode(sx, DEFARR); // DEFARR N, d, displ, iniproc, usual N1...NN
								 // уже лежат на стеке
		tocode(sx, all == 0 ? N : abs(N) - 1);
		tocode(sx, element_len);
		tocode(sx, olddispl);
		tocode(sx, proc_get(sx, iniproc));
		tocode(sx, usual);
		tocode(sx, all);
		tocode(sx, instruct);

		if (all) // all == 1, если есть инициализация массива
		{
			Expr_gen(sx, 0);
			tocode(sx, ARRINIT); // ARRINIT N d all displ usual
			tocode(sx, abs(N));
			tocode(sx, element_len);
			tocode(sx, olddispl);
			tocode(sx, usual); // == 0 с пустыми границами
									// == 1 без пустых границ и без иниц
		}
	}
}

void compstmt_gen(syntax *const sx, ad *const context)
{
	while (sx->tree[sx->tc] != TEnd)
	{
		switch (sx->tree[sx->tc])
		{
			case TDeclarr:
			{
				int i;
				int N;

				sx->tc++;
				N = sx->tree[sx->tc++];
				for (i = 0; i < N; i++)
				{
					Expr_gen(sx, 0);
				}
				break;
			}
			case TDeclid:
			{
				sx->tc++;
				Declid_gen(sx);
				break;
			}
			default:
			{
				Stmt_gen(sx, context);
				break;
			}
		}
	}
	sx->tc++;
}

/** Генерация кодов */
int codegen(syntax *const sx)
{
	ad context;

	size_t treesize = sx->tc;
	sx->tc = 0;

	while (sx->tc < treesize)
	{
		switch (sx->tree[sx->tc++])
		{
			case TEnd:
				break;
			case TFuncdef:
			{
				int identref = sx->tree[sx->tc++];
				int maxdispl = sx->tree[sx->tc++];
				int fn = ident_get_displ(sx, identref);

				func_set(sx, fn, mem_get_size(sx));
				tocode(sx, FUNCBEG);
				tocode(sx, maxdispl);
				size_t old_pc = mem_get_size(sx);
				mem_increase(sx, 1);
				sx->tc++; // TBegin
				compstmt_gen(sx, &context);
				mem_set(sx, old_pc, (item_t)mem_get_size(sx));
				break;
			}
			case TDeclarr:
			{
				int i;
				int N = sx->tree[sx->tc++];

				for (i = 0; i < N; i++)
				{
					Expr_gen(sx, 0);
				}
				break;
			}
			case TDeclid:
			{
				Declid_gen(sx);
				break;
			}
			case NOP:
			{
				break;
			}
			case TStructbeg:
			{
				tocode(sx, B);
				tocode(sx, 0);
				proc_set(sx, sx->tree[sx->tc++], (int)mem_get_size(sx));
				break;
			}
			case TStructend:
			{
				int numproc = sx->tree[sx->tc++];

				tocode(sx, STOP);
				mem_set(sx, proc_get(sx, numproc) - 1, (item_t)mem_get_size(sx));
				break;
			}
			default:
			{
				printf("tc=%zi tree[tc-2]=%i tree[tc-1]=%i\n", sx->tc, sx->tree[sx->tc - 2],
					   sx->tree[sx->tc - 1]);
				break;
			}
		}
	}
	tocode(sx, CALL1);
	tocode(sx, CALL2);
	tocode(sx, ident_get_displ(sx, sx->main_ref));
	tocode(sx, STOP);

	return 0;
}

/** Вывод таблиц в файл */
void output_export(universal_io *const io, const syntax *const sx)
{
	uni_printf(io, "#!/usr/bin/ruc-vm\n");

	uni_printf(io, "%zi %zi %zi %zi %zi %i %zi\n", mem_get_size(sx), sx->funcnum, sx->id,
				   sx->rp, sx->md, sx->maxdisplg, sx->main_ref);

	for (size_t i = 0; i < mem_get_size(sx); i++)
	{
		uni_printf(io, "%" PRIitem " ", mem_get(sx, i));
	}
	uni_printf(io, "\n");

	for (size_t i = 0; i < sx->funcnum; i++)
	{
		uni_printf(io, "%zi ", func_get(sx, i));
	}
	uni_printf(io, "\n");

	for (size_t i = 0; i < sx->id; i++)
	{
		uni_printf(io, "%i ", sx->identab[i]);
	}
	uni_printf(io, "\n");

	for (size_t i = 0; i < sx->rp; i++)
	{
		uni_printf(io, "%i ", sx->reprtab[i]);
	}

	for (size_t i = 0; i < sx->md; i++)
	{
		uni_printf(io, "%i ", mode_get(sx, i));
	}
	uni_printf(io, "\n");
}


/*
 *	 __     __   __     ______   ______     ______     ______   ______     ______     ______
 *	/\ \   /\ "-.\ \   /\__  _\ /\  ___\   /\  == \   /\  ___\ /\  __ \   /\  ___\   /\  ___\
 *	\ \ \  \ \ \-.  \  \/_/\ \/ \ \  __\   \ \  __<   \ \  __\ \ \  __ \  \ \ \____  \ \  __\
 *	 \ \_\  \ \_\\"\_\    \ \_\  \ \_____\  \ \_\ \_\  \ \_\    \ \_\ \_\  \ \_____\  \ \_____\
 *	  \/_/   \/_/ \/_/     \/_/   \/_____/   \/_/ /_/   \/_/     \/_/\/_/   \/_____/   \/_____/
 */


int encode_to_vm(universal_io *const io, syntax *const sx)
{
	if (!out_is_correct(io) || sx == NULL)
	{
		return -1;
	}

	int ret = codegen(sx);
	if (!ret)
	{
		output_export(io, sx);
	}

	return ret;
}<|MERGE_RESOLUTION|>--- conflicted
+++ resolved
@@ -505,11 +505,7 @@
 		case TLabel:
 		{
 			int id = sx->tree[sx->tc++];
-<<<<<<< HEAD
-			int a = ident_get_displ(sx, id);
-=======
-			item_t a;
->>>>>>> c4c224d8
+			item_t a = ident_get_displ(sx, id);
 
 			if (a < 0) // были переходы на метку
 			{
