--- conflicted
+++ resolved
@@ -594,15 +594,9 @@
 	return type > 0 && type_get(sx, (size_t)type) == TYPE_ENUM;
 }
 
-<<<<<<< HEAD
-bool type_is_enum_field(const item_t type)
-{
-	return type == TYPE_ENUM;
-=======
 bool type_is_enum_field(const syntax *const sx, const item_t type)
 {
 	return type < 0 && type_get(sx, (size_t)(-type)) == TYPE_ENUM;
->>>>>>> e620600c
 }
 
 bool type_is_function(const syntax *const sx, const item_t type)
