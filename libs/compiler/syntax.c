/*
 *	Copyright 2020 Andrey Terekhov, Victor Y. Fadeev
 *
 *	Licensed under the Apache License, Version 2.0 (the "License");
 *	you may not use this file except in compliance with the License.
 *	You may obtain a copy of the License at
 *
 *		http://www.apache.org/licenses/LICENSE-2.0
 *
 *	Unless required by applicable law or agreed to in writing, software
 *	distributed under the License is distributed on an "AS IS" BASIS,
 *	WITHOUT WARRANTIES OR CONDITIONS OF ANY KIND, either express or implied.
 *	See the License for the specific language governing permissions and
 *	limitations under the License.
 */

#include "syntax.h"
#include <stdlib.h>
#include "tokens.h"
#include "tree.h"


static const size_t REPRESENTATIONS_SIZE = 10000;
static const size_t IDENTIFIERS_SIZE = 10000;
static const size_t FUNCTIONS_SIZE = 100;
<<<<<<< HEAD
=======
static const size_t STRINGS_SIZE = 80;
>>>>>>> ceb1117e
static const size_t TYPES_SIZE = 1000;
static const size_t TREE_SIZE = 10000;


extern item_t expression_get_type(const node *const nd);
extern bool expression_is_lvalue(const node *const nd);
extern location expression_get_location(const node *const nd);


static void repr_add_keyword(map *const reprtab, const char32_t *const eng, const char32_t *const rus, const token_t token)
{
	char32_t buffer[MAX_STRING_LENGTH];

	buffer[0] = utf8_to_upper(eng[0]);
	for (size_t i = 1; eng[i - 1] != '\0'; i++)
	{
		buffer[i] = utf8_to_upper(eng[i]);
	}
	map_add_by_utf8(reprtab, eng, token);
	map_add_by_utf8(reprtab, buffer, token);

	buffer[0] = utf8_to_upper(rus[0]);
	for (size_t i = 1; rus[i - 1] != '\0'; i++)
	{
		buffer[i] = utf8_to_upper(rus[i]);
	}
	map_add_by_utf8(reprtab, rus, token);
	map_add_by_utf8(reprtab, buffer, token);
}

static inline void repr_init(map *const reprtab)
{
	repr_add_keyword(reprtab, U"main", U"главная", TK_MAIN);
	repr_add_keyword(reprtab, U"char", U"литера", TK_CHAR);
	repr_add_keyword(reprtab, U"double", U"двойной", TK_DOUBLE);
	repr_add_keyword(reprtab, U"float", U"вещ", TK_FLOAT);
	repr_add_keyword(reprtab, U"int", U"цел", TK_INT);
	repr_add_keyword(reprtab, U"long", U"длин", TK_LONG);
	repr_add_keyword(reprtab, U"struct", U"структура", TK_STRUCT);
	repr_add_keyword(reprtab, U"void", U"пусто", TK_VOID);
	repr_add_keyword(reprtab, U"file", U"файл", TK_FILE);
	repr_add_keyword(reprtab, U"typedef", U"типопр", TK_TYPEDEF);
	repr_add_keyword(reprtab, U"if", U"если", TK_IF);
	repr_add_keyword(reprtab, U"else", U"иначе", TK_ELSE);
	repr_add_keyword(reprtab, U"do", U"цикл", TK_DO);
	repr_add_keyword(reprtab, U"while", U"пока", TK_WHILE);
	repr_add_keyword(reprtab, U"for", U"для", TK_FOR);
	repr_add_keyword(reprtab, U"switch", U"выбор", TK_SWITCH);
	repr_add_keyword(reprtab, U"case", U"случай", TK_CASE);
	repr_add_keyword(reprtab, U"default", U"умолчание", TK_DEFAULT);
	repr_add_keyword(reprtab, U"break", U"выход", TK_BREAK);
	repr_add_keyword(reprtab, U"continue", U"продолжить", TK_CONTINUE);
	repr_add_keyword(reprtab, U"goto", U"переход", TK_GOTO);
	repr_add_keyword(reprtab, U"return", U"возврат", TK_RETURN);

	repr_add_keyword(reprtab, U"print", U"печать", TK_PRINT);
	repr_add_keyword(reprtab, U"printf", U"печатьф", TK_PRINTF);
	repr_add_keyword(reprtab, U"printid", U"печатьид", TK_PRINTID);
	repr_add_keyword(reprtab, U"scanf", U"читатьф", TK_SCANF);
	repr_add_keyword(reprtab, U"getid", U"читатьид", TK_GETID);
	repr_add_keyword(reprtab, U"abs", U"абс", TK_ABS);
	repr_add_keyword(reprtab, U"upb", U"кол_во", TK_UPB);
<<<<<<< HEAD
	repr_add_keyword(reprtab, U"fread", U"фчитать", TK_FREAD);
=======
>>>>>>> ceb1117e

	repr_add_keyword(reprtab, U"t_create_direct", U"н_создать_непоср", TK_CREATE_DIRECT);
	repr_add_keyword(reprtab, U"t_exit_direct", U"н_конец_непоср", TK_EXIT_DIRECT);
}


static inline void type_init(syntax *const sx)
{
	vector_increase(&sx->types, 1);
	// занесение в types описателя struct {int numTh; int inf; }
	sx->start_type = vector_add(&sx->types, 0);
	vector_add(&sx->types, TYPE_STRUCTURE);
	vector_add(&sx->types, 2);
	vector_add(&sx->types, 4);
	vector_add(&sx->types, TYPE_INTEGER);
	vector_add(&sx->types, (item_t)map_reserve(&sx->representations, "numTh"));
	vector_add(&sx->types, TYPE_INTEGER);
	vector_add(&sx->types, (item_t)map_reserve(&sx->representations, "data"));

	// занесение в types описателя функции void* interpreter(void* n)
	sx->start_type = vector_add(&sx->types, sx->start_type);
	vector_add(&sx->types, TYPE_FUNCTION);
	vector_add(&sx->types, TYPE_VOID_POINTER);
	vector_add(&sx->types, 1);
	vector_add(&sx->types, TYPE_VOID_POINTER);
}

static inline item_t get_static(syntax *const sx, const item_t type)
{
	const item_t old_displ = sx->displ;
	sx->displ += sx->lg * type_size(sx, type);

	if (sx->lg > 0)
	{
		sx->max_displ = sx->displ > sx->max_displ ? sx->displ : sx->max_displ;
	}
	else
	{
		sx->max_displg = -sx->displ;
	}

	return old_displ;
}

/**	Check if types are equal */
static inline bool type_is_equal(const syntax *const sx, const size_t first, const size_t second)
{
	if (vector_get(&sx->types, first) != vector_get(&sx->types, second))
	{
		return false;
	}

	size_t length = 1;
	const item_t type = vector_get(&sx->types, first);

	// Определяем, сколько полей надо сравнивать для различных типов записей
	if (type == TYPE_STRUCTURE || type == TYPE_FUNCTION)
	{
		length = 2 + (size_t)vector_get(&sx->types, first + 2);
	}

	for (size_t i = 1; i <= length; i++)
	{
		if (vector_get(&sx->types, first + i) != vector_get(&sx->types, second + i))
		{
			return false;
		}
	}

	return true;
}

static void builtin_add(syntax *const sx, const char32_t *const eng, const char32_t *const rus, const item_t type)
{
	// Добавляем одно из написаний в таблицу representations
	const size_t repr = map_add_by_utf8(&sx->representations, eng, ITEM_MAX);

	// Добавляем идентификатор в identifiers
	const item_t id = (item_t)ident_add(sx, repr, 2, type, 1);

	// Добавляем остальные варианты написания, все будут ссылаться на id
	char32_t buffer[MAX_STRING_LENGTH];

	buffer[0] = utf8_to_upper(eng[0]);
	for (size_t i = 1; eng[i - 1] != '\0'; i++)
	{
		buffer[i] = utf8_to_upper(eng[i]);
	}
	map_add_by_utf8(&sx->representations, buffer, id);

	buffer[0] = utf8_to_upper(rus[0]);
	for (size_t i = 1; rus[i - 1] != '\0'; i++)
	{
		buffer[i] = utf8_to_upper(rus[i]);
	}
	map_add_by_utf8(&sx->representations, rus, id);
	map_add_by_utf8(&sx->representations, buffer, id);
}


static void ident_init(syntax *const sx)
{
	builtin_add(sx, U"assert", U"проверить", type_function(sx, TYPE_VOID, "is"));

	builtin_add(sx, U"asin", U"асин", type_function(sx, TYPE_FLOATING, "f"));
	builtin_add(sx, U"cos", U"кос", type_function(sx, TYPE_FLOATING, "f"));
	builtin_add(sx, U"sin", U"син", type_function(sx, TYPE_FLOATING, "f"));
	builtin_add(sx, U"exp", U"эксп", type_function(sx, TYPE_FLOATING, "f"));
	builtin_add(sx, U"log", U"лог", type_function(sx, TYPE_FLOATING, "f"));
	builtin_add(sx, U"log10", U"лог10", type_function(sx, TYPE_FLOATING, "f"));
	builtin_add(sx, U"sqrt", U"квкор", type_function(sx, TYPE_FLOATING, "f"));
	builtin_add(sx, U"rand", U"случ", type_function(sx, TYPE_FLOATING, ""));
	builtin_add(sx, U"round", U"округл", type_function(sx, TYPE_INTEGER, "f"));

	builtin_add(sx, U"strcpy", U"копир_строку", type_function(sx, TYPE_VOID, "Ss"));
	builtin_add(sx, U"strncpy", U"копир_н_симв", type_function(sx, TYPE_VOID, "Ssi"));
	builtin_add(sx, U"strcat", U"конкат_строки", type_function(sx, TYPE_VOID, "Ss"));
	builtin_add(sx, U"strncat", U"конкат_н_симв", type_function(sx, TYPE_VOID, "Ssi"));
	builtin_add(sx, U"strcmp", U"сравн_строк", type_function(sx, TYPE_INTEGER, "ss"));
	builtin_add(sx, U"strncmp", U"сравн_н_симв", type_function(sx, TYPE_INTEGER, "ssi"));
	builtin_add(sx, U"strstr", U"нач_подстрок", type_function(sx, TYPE_INTEGER, "ss"));
	builtin_add(sx, U"strlen", U"длина", type_function(sx, TYPE_INTEGER, "s"));

	builtin_add(sx, U"send_int_to_robot", U"послать_цел_на_робот", type_function(sx, TYPE_VOID, "iI"));
	builtin_add(sx, U"send_float_to_robot", U"послать_вещ_на_робот", type_function(sx, TYPE_VOID, "iF"));
	builtin_add(sx, U"send_string_to_robot", U"послать_строку_на_робот", type_function(sx, TYPE_VOID, "is"));
	builtin_add(sx, U"receive_int_from_robot", U"получить_цел_от_робота", type_function(sx, TYPE_INTEGER, "i"));
	builtin_add(sx, U"receive_float_from_robot", U"получить_вещ_от_робота", type_function(sx, TYPE_FLOATING, "i"));
	builtin_add(sx, U"receive_string_from_robot", U"получить_строку_от_робота", type_function(sx, TYPE_VOID, "i"));

	builtin_add(sx, U"t_create", U"н_создать", type_function(sx, TYPE_INTEGER, "V"));
	builtin_add(sx, U"t_getnum", U"н_номер_нити", type_function(sx, TYPE_INTEGER, ""));
	builtin_add(sx, U"t_sleep", U"н_спать", type_function(sx, TYPE_VOID, "i"));
	builtin_add(sx, U"t_join", U"н_присоед", type_function(sx, TYPE_VOID, "i"));
	builtin_add(sx, U"t_exit", U"н_конец", type_function(sx, TYPE_VOID, ""));
	builtin_add(sx, U"t_init", U"н_начать", type_function(sx, TYPE_VOID, ""));
	builtin_add(sx, U"t_destroy", U"н_закончить", type_function(sx, TYPE_VOID, ""));

	builtin_add(sx, U"t_sem_create", U"н_создать_сем", type_function(sx, TYPE_INTEGER, "i"));
	builtin_add(sx, U"t_sem_wait", U"н_вниз_сем", type_function(sx, TYPE_VOID, "i"));
	builtin_add(sx, U"t_sem_post", U"н_вверх_сем", type_function(sx, TYPE_VOID, "i"));

	builtin_add(sx, U"t_msg_send", U"н_послать", type_function(sx, TYPE_VOID, "m"));
	builtin_add(sx, U"t_msg_receive", U"н_получить", type_function(sx, TYPE_MSG_INFO, ""));

<<<<<<< HEAD
	builtin_add(sx, U"fopen", U"фоткрыть", type_function(sx, type_pointer(sx, TYPE_FILE), "ss"));
	builtin_add(sx, U"fgetc", U"фчитать_символ", type_function(sx, TYPE_CHARACTER, "P"));
	builtin_add(sx, U"fputc", U"фписать_символ", type_function(sx, TYPE_CHARACTER, "iP"));
	builtin_add(sx, U"fclose", U"фзакрыть", type_function(sx, TYPE_INTEGER, "P"));
=======
	builtin_add(sx, U"exit", U"выход", type_function(sx, TYPE_VOID, "i"));
>>>>>>> ceb1117e
}


/*
 *	 __     __   __     ______   ______     ______     ______   ______     ______     ______
 *	/\ \   /\ "-.\ \   /\__  _\ /\  ___\   /\  == \   /\  ___\ /\  __ \   /\  ___\   /\  ___\
 *	\ \ \  \ \ \-.  \  \/_/\ \/ \ \  __\   \ \  __<   \ \  __\ \ \  __ \  \ \ \____  \ \  __\
 *	 \ \_\  \ \_\\"\_\    \ \_\  \ \_____\  \ \_\ \_\  \ \_\    \ \_\ \_\  \ \_____\  \ \_____\
 *	  \/_/   \/_/ \/_/     \/_/   \/_____/   \/_/ /_/   \/_/     \/_/\/_/   \/_____/   \/_____/
 */


syntax sx_create(universal_io *const io)
{
	syntax sx;
	sx.io = io;
	sx.procd = 1;

	sx.string_literals = strings_create(STRINGS_SIZE);

	sx.predef = vector_create(FUNCTIONS_SIZE);
	sx.functions = vector_create(FUNCTIONS_SIZE);
	vector_increase(&sx.functions, 2);

	sx.tree = vector_create(TREE_SIZE);

	sx.identifiers = vector_create(IDENTIFIERS_SIZE);
	vector_increase(&sx.identifiers, 2);
	sx.cur_id = 2;

	sx.representations = map_create(REPRESENTATIONS_SIZE);
	repr_init(&sx.representations);

	sx.types = vector_create(TYPES_SIZE);
	type_init(&sx);

	ident_init(&sx);

	sx.max_displg = 3;
	sx.ref_main = 0;

	sx.max_displ = 3;
	sx.displ = -3;
	sx.lg = -1;

	sx.was_error = false;

	return sx;
}

bool sx_is_correct(syntax *const sx)
{
	if (sx->ref_main == 0)
	{
		system_error(no_main_in_program);
		sx->was_error = true;
	}

	for (size_t i = 0; i < vector_size(&sx->predef); i++)
	{
		if (vector_get(&sx->predef, i))
		{
			system_error(predef_but_notdef, repr_get_name(sx, (size_t)vector_get(&sx->predef, i)));
			sx->was_error = true;
		}
	}

	return !sx->was_error;
}

int sx_clear(syntax *const sx)
{
	if (sx == NULL)
	{
		return -1;
	}

	strings_clear(&sx->string_literals);

	vector_clear(&sx->predef);
	vector_clear(&sx->functions);

	vector_clear(&sx->tree);

	vector_clear(&sx->identifiers);
	vector_clear(&sx->types);
	map_clear(&sx->representations);

	return 0;
}


size_t string_add(syntax *const sx, const vector *const str)
{
	return strings_add_by_vector(&sx->string_literals, str);
}

const char* string_get(const syntax *const sx, const size_t index)
{
	return strings_get(&sx->string_literals, index);
}


int func_add(syntax *const sx, const item_t ref)
{
	return sx != NULL ? vector_add(&sx->functions, ref) != SIZE_MAX ? 0 : -1 : -1;
}

int func_set(syntax *const sx, const size_t index, const item_t ref)
{
	return sx != NULL ? vector_set(&sx->functions, index, ref) : -1;
}

item_t func_get(const syntax *const sx, const size_t index)
{
	return sx != NULL ? vector_get(&sx->functions, index) : ITEM_MAX;
}

size_t func_reserve(syntax *const sx)
{
	if (sx == NULL)
	{
		return SIZE_MAX;
	}

	vector_increase(&sx->functions, 1);
	return vector_size(&sx->functions) - 1;
}


size_t ident_add(syntax *const sx, const size_t repr, const item_t kind, const item_t type, const int func_def)
{
	const size_t last_id = vector_size(&sx->identifiers);
	const item_t ref = repr_get_reference(sx, repr);
	vector_add(&sx->identifiers, ref == ITEM_MAX ? ITEM_MAX - 1 : ref);
	vector_increase(&sx->identifiers, 3);

	if (ref == 0) // это может быть только MAIN
	{
		if (sx->ref_main)
		{
			return SIZE_MAX;
		}
		sx->ref_main = last_id;
	}

	// Ссылка на описание с таким же представлением в предыдущем блоке
	const size_t prev = (size_t)ident_get_prev(sx, last_id);
	if (prev)
	{
		// prev == 0 только для main, эту ссылку портить нельзя
		// иначе это ссылка на текущее описание с этим представлением
		repr_set_reference(sx, repr, (item_t)last_id);
	}

	// Один и тот же идентификатор м.б. переменной и меткой
	if (kind != 1 && ident_get_prev(sx, last_id) != ITEM_MAX - 1
		&& prev >= sx->cur_id && (func_def != 1 || ident_get_repr(sx, prev) > 0))
	{
		// Только определение функции может иметь 2 описания, то есть иметь предописание
		return SIZE_MAX - 1;
	}

	ident_set_repr(sx, last_id, (item_t)repr);
	ident_set_type(sx, last_id, type);

	if (kind < 0)
	{
		// Так как < 0, это функция-параметр
		ident_set_displ(sx, last_id, -(sx->displ++));
		sx->max_displ = sx->displ;
	}
	else if (kind == 0)
	{
		ident_set_displ(sx, last_id, get_static(sx, type));
	}
	else if (kind == 1)
	{
		// Это метка
		// В поле mode: 0, если первым встретился goto; когда встретим метку, поставим 1
		// В поле displ: при генерации кода, когда встретим метку, поставим pc
		ident_set_type(sx, last_id, 0);
		ident_set_displ(sx, last_id, 0);
	}
	else if (kind >= 1000)
	{
		// Это описание типа, а (type-1000) – это номер инициирующей процедуры
		ident_set_displ(sx, last_id, kind);
	}
	else if (kind > 1 && type < 1000)
	{
		// Это функция, и в поле displ находится её номер
		ident_set_displ(sx, last_id, kind);

		if (func_def == 2)
		{
			// Это предописание функции
			ident_set_repr(sx, last_id, -ident_get_repr(sx, last_id));
			vector_add(&sx->predef, (item_t)repr);
		}
		else
		{
			// Это описание функции
			for (size_t i = 0; i < vector_size(&sx->predef); i++)
			{
				if ((size_t)vector_get(&sx->predef, i) == repr)
				{
					vector_set(&sx->predef, i, 0);
				}
			}
		}
	}
	return last_id;
}

item_t ident_get_prev(const syntax *const sx, const size_t index)
{
	return sx != NULL ? vector_get(&sx->identifiers, index) : ITEM_MAX;
}

item_t ident_get_repr(const syntax *const sx, const size_t index)
{
	return sx != NULL ? vector_get(&sx->identifiers, index + 1) : ITEM_MAX;
}

item_t ident_get_type(const syntax *const sx, const size_t index)
{
	return sx != NULL ? vector_get(&sx->identifiers, index + 2) : ITEM_MAX;
}

item_t ident_get_displ(const syntax *const sx, const size_t index)
{
	return sx != NULL ? vector_get(&sx->identifiers, index + 3) : ITEM_MAX;
}

int ident_set_repr(syntax *const sx, const size_t index, const item_t repr)
{
	return sx != NULL ? vector_set(&sx->identifiers, index + 1, repr) : -1;
}

int ident_set_type(syntax *const sx, const size_t index, const item_t type)
{
	return sx != NULL ? vector_set(&sx->identifiers, index + 2, type) : -1;
}

int ident_set_displ(syntax *const sx, const size_t index, const item_t displ)
{
	return sx != NULL ? vector_set(&sx->identifiers, index + 3, displ) : -1;
}


item_t type_add(syntax *const sx, const item_t *const record, const size_t size)
{
	if (sx == NULL || record == NULL)
	{
		return ITEM_MAX;
	}

<<<<<<< HEAD
	sx->start_type = vector_add(&sx->types, (item_t)sx->start_type);
=======
	vector_add(&sx->types, (item_t)sx->start_type);
	sx->start_type = vector_size(&sx->types) - 1;
>>>>>>> ceb1117e
	for (size_t i = 0; i < size; i++)
	{
		vector_add(&sx->types, record[i]);
	}

	// Checking mode duplicates
	size_t old = (size_t)vector_get(&sx->types, sx->start_type);
	while (old)
	{
		if (type_is_equal(sx, sx->start_type + 1, old + 1))
		{
<<<<<<< HEAD
			const size_t start_type = sx->start_type;
			sx->start_type = (size_t)vector_get(&sx->types, sx->start_type);
			vector_resize(&sx->types, start_type);
=======
			vector_resize(&sx->types, sx->start_type + 1);
			sx->start_type = (size_t)vector_get(&sx->types, sx->start_type);
>>>>>>> ceb1117e
			return (item_t)old + 1;
		}
		else
		{
			old = (size_t)vector_get(&sx->types, old);
		}
	}

	return (item_t)sx->start_type + 1;
}

item_t type_get(const syntax *const sx, const size_t index)
{
	return sx != NULL ? vector_get(&sx->types, index) : ITEM_MAX;
}

size_t type_size(const syntax *const sx, const item_t type)
{
	if (type_is_structure(sx, type))
	{
		return (size_t)type_get(sx, (size_t)type + 1);
	}
	else if (type_is_floating(type))
	{
		return 2;
	}
	else
	{
		return 1;
	}
}

bool type_is_integer(const item_t type)
{
<<<<<<< HEAD
	return type == TYPE_INTEGER || type == TYPE_CHARACTER;
=======
	return type == TYPE_INTEGER;
>>>>>>> ceb1117e
}

bool type_is_floating(const item_t type)
{
	return type == TYPE_FLOATING;
}

bool type_is_arithmetic(const item_t type)
{
	return type_is_integer(type) || type_is_floating(type);
}

bool type_is_void(const item_t type)
{
	return type == TYPE_VOID;
}

bool type_is_array(const syntax *const sx, const item_t type)
{
	return type > 0 && type_get(sx, (size_t)type) == TYPE_ARRAY;
}

bool type_is_structure(const syntax *const sx, const item_t type)
{
	return type > 0 && type_get(sx, (size_t)type) == TYPE_STRUCTURE;
}

bool type_is_function(const syntax *const sx, const item_t type)
{
	return type > 0 && type_get(sx, (size_t)type) == TYPE_FUNCTION;
}

bool type_is_pointer(const syntax *const sx, const item_t type)
{
	return type > 0 && type_get(sx, (size_t)type) == TYPE_POINTER;
}

bool type_is_scalar(const syntax *const sx, const item_t type)
{
	return type_is_arithmetic(type) || type_is_pointer(sx, type);
}

bool type_is_aggregate(const syntax *const sx, const item_t type)
{
	return type_is_array(sx, type) || type_is_structure(sx, type);
}

bool type_is_string(const syntax *const sx, const item_t type)
{
	return type_is_array(sx, type) && type_is_integer(type_get(sx, (size_t)type + 1));
}

bool type_is_struct_pointer(const syntax *const sx, const item_t type)
{
	return type_is_pointer(sx, type) && type_is_structure(sx, type_get(sx, (size_t)type + 1));
}

<<<<<<< HEAD
bool type_is_file(const item_t type)
{
	return type == TYPE_FILE;
=======
item_t type_array_get_element_type(const syntax *const sx, const item_t type)
{
	return type_is_array(sx, type) ? type_get(sx, (size_t)type + 1) : ITEM_MAX;
}

bool type_structure_has_name(const syntax *const sx, const item_t type)
{
	(void)sx;
	(void)type;
	return false;		// Ждем, пока в таблице будем сохранять имя структуры
}

size_t type_structure_get_name(const syntax *const sx, const item_t type)
{
	(void)sx;
	(void)type;
	return SIZE_MAX;	// Ждем, пока в таблице будем сохранять имя структуры
}

size_t type_structure_get_member_amount(const syntax *const sx, const item_t type)
{
	return type_is_structure(sx, type) ? (size_t)type_get(sx, (size_t)type + 2) / 2 : SIZE_MAX;
}

size_t type_structure_get_member_name(const syntax *const sx, const item_t type, const size_t index)
{
	return type_is_structure(sx, type) ? (size_t)type_get(sx, (size_t)type + 4 + 2 * index) : SIZE_MAX;
}

item_t type_structure_get_member_type(const syntax *const sx, const item_t type, const size_t index)
{
	return type_is_structure(sx, type) ? type_get(sx, (size_t)type + 3 + 2 * index) : ITEM_MAX;
}

item_t type_function_get_return_type(const syntax *const sx, const item_t type)
{
	return type_is_function(sx, type) ? type_get(sx, (size_t)type + 1) : ITEM_MAX;
}

size_t type_function_get_parameter_amount(const syntax *const sx, const item_t type)
{
	return type_is_function(sx, type) ? (size_t)type_get(sx, (size_t)type + 2) : SIZE_MAX;
}

item_t type_function_get_parameter_type(const syntax *const sx, const item_t type, const size_t index)
{
	return type_is_function(sx, type) ? type_get(sx, (size_t)type + 3 + index) : ITEM_MAX;
}

item_t type_pointer_get_element_type(const syntax *const sx, const item_t type)
{
	return type_is_pointer(sx, type) ? type_get(sx, (size_t)type + 1) : ITEM_MAX;
>>>>>>> ceb1117e
}

item_t type_array(syntax *const sx, const item_t type)
{
	return type_add(sx, (item_t[]){ TYPE_ARRAY, type }, 2);
}

/*
 *	args = list of characters each for one argument
 *		v -> void
 *		V -> void*
 *		s -> char[]
 *		S -> char[]*
 *		i -> int
 *		I -> int[]
 *		f -> float
 *		F -> float[]
 *		m -> msg_info
<<<<<<< HEAD
 *		P -> FILE*
=======
>>>>>>> ceb1117e
 */
item_t type_function(syntax *const sx, const item_t return_type, const char *const args)
{
	item_t local_modetab[6];
	size_t i = 0;

	local_modetab[0] = TYPE_FUNCTION;
	local_modetab[1] = return_type;

	while (args[i] != '\0')
	{
		switch (args[i])
		{
			case 'v':
				local_modetab[3 + i] = TYPE_VOID;
				break;
			case 'V':
				local_modetab[3 + i] = TYPE_VOID_POINTER;
				break;
			case 's':
<<<<<<< HEAD
				local_modetab[3 + i] = type_array(sx, TYPE_CHARACTER);
				break;
			case 'S':
				local_modetab[3 + i] = type_pointer(sx, type_array(sx, TYPE_CHARACTER));
=======
				local_modetab[3 + i] = type_array(sx, TYPE_INTEGER);
				break;
			case 'S':
				local_modetab[3 + i] = type_pointer(sx, type_array(sx, TYPE_INTEGER));
>>>>>>> ceb1117e
				break;
			case 'i':
				local_modetab[3 + i] = TYPE_INTEGER;
				break;
			case 'I':
				local_modetab[3 + i] = type_array(sx, TYPE_INTEGER);
				break;
			case 'f':
				local_modetab[3 + i] = TYPE_FLOATING;
				break;
			case 'F':
				local_modetab[3 + i] = type_array(sx, TYPE_FLOATING);
				break;
			case 'm':
				local_modetab[3 + i] = TYPE_MSG_INFO;
				break;
<<<<<<< HEAD
			case 'P':
				local_modetab[3 + i] = type_pointer(sx, TYPE_FILE);
				break;
=======
>>>>>>> ceb1117e
		}

		i++;
	}

	local_modetab[2] = (item_t)i;
<<<<<<< HEAD

=======
>>>>>>> ceb1117e
	return type_add(sx, local_modetab, i + 3);
}

item_t type_pointer(syntax *const sx, const item_t type)
{
	return type_add(sx, (item_t[]){ TYPE_POINTER, type }, 2);
}

bool type_is_undefined(const item_t type)
{
	return type == TYPE_UNDEFINED;
}


size_t repr_reserve(syntax *const sx, const char32_t *const spelling)
{
	return map_reserve_by_utf8(&sx->representations, spelling);
}

const char *repr_get_name(const syntax *const sx, const size_t index)
{
	return map_to_string(&sx->representations, index);
}

item_t repr_get_reference(const syntax *const sx, const size_t index)
{
	return map_get_by_index(&sx->representations, index);
}

int repr_set_reference(syntax *const sx, const size_t index, const item_t ref)
{
	return map_set_by_index(&sx->representations, index, ref);
}


int scope_block_enter(syntax *const sx, item_t *const displ, item_t *const lg)
{
	if (sx == NULL || displ == NULL || lg == NULL)
	{
		return -1;
	}

	sx->cur_id = vector_size(&sx->identifiers);
	*displ = sx->displ;
	*lg = sx->lg;
	return 0;
}

int scope_block_exit(syntax *const sx, const item_t displ, const item_t lg)
{
	if (sx == NULL)
	{
		return -1;
	}

	for (size_t i = vector_size(&sx->identifiers) - 4; i >= sx->cur_id; i -= 4)
	{
		const item_t prev = ident_get_prev(sx, i);
		repr_set_reference(sx, (size_t)ident_get_repr(sx, i), prev == ITEM_MAX - 1 ? ITEM_MAX : prev);
	}

	sx->displ = displ;
	sx->lg = lg;
	return 0;
}

item_t scope_func_enter(syntax *const sx)
{
	if (sx == NULL)
	{
		return ITEM_MAX;
	}

	const item_t displ = sx->displ;
	sx->cur_id = vector_size(&sx->identifiers);
	sx->displ = 3;
	sx->max_displ = 3;
	sx->lg = 1;

	return displ;
}

item_t scope_func_exit(syntax *const sx, const item_t displ)
{
	if (sx == NULL)
	{
		return ITEM_MAX;
	}

	for (size_t i = vector_size(&sx->identifiers) - 4; i >= sx->cur_id; i -= 4)
	{
		const item_t prev = ident_get_prev(sx, i);
		repr_set_reference(sx, (size_t)ident_get_repr(sx, i), prev == ITEM_MAX - 1 ? ITEM_MAX : prev);
	}

	sx->cur_id = 2;	// Все функции описываются на одном уровне
	sx->lg = -1;
	sx->displ = displ;

	return sx->max_displ;
}<|MERGE_RESOLUTION|>--- conflicted
+++ resolved
@@ -23,10 +23,7 @@
 static const size_t REPRESENTATIONS_SIZE = 10000;
 static const size_t IDENTIFIERS_SIZE = 10000;
 static const size_t FUNCTIONS_SIZE = 100;
-<<<<<<< HEAD
-=======
 static const size_t STRINGS_SIZE = 80;
->>>>>>> ceb1117e
 static const size_t TYPES_SIZE = 1000;
 static const size_t TREE_SIZE = 10000;
 
@@ -89,10 +86,7 @@
 	repr_add_keyword(reprtab, U"getid", U"читатьид", TK_GETID);
 	repr_add_keyword(reprtab, U"abs", U"абс", TK_ABS);
 	repr_add_keyword(reprtab, U"upb", U"кол_во", TK_UPB);
-<<<<<<< HEAD
 	repr_add_keyword(reprtab, U"fread", U"фчитать", TK_FREAD);
-=======
->>>>>>> ceb1117e
 
 	repr_add_keyword(reprtab, U"t_create_direct", U"н_создать_непоср", TK_CREATE_DIRECT);
 	repr_add_keyword(reprtab, U"t_exit_direct", U"н_конец_непоср", TK_EXIT_DIRECT);
@@ -238,14 +232,11 @@
 	builtin_add(sx, U"t_msg_send", U"н_послать", type_function(sx, TYPE_VOID, "m"));
 	builtin_add(sx, U"t_msg_receive", U"н_получить", type_function(sx, TYPE_MSG_INFO, ""));
 
-<<<<<<< HEAD
 	builtin_add(sx, U"fopen", U"фоткрыть", type_function(sx, type_pointer(sx, TYPE_FILE), "ss"));
 	builtin_add(sx, U"fgetc", U"фчитать_символ", type_function(sx, TYPE_CHARACTER, "P"));
 	builtin_add(sx, U"fputc", U"фписать_символ", type_function(sx, TYPE_CHARACTER, "iP"));
 	builtin_add(sx, U"fclose", U"фзакрыть", type_function(sx, TYPE_INTEGER, "P"));
-=======
 	builtin_add(sx, U"exit", U"выход", type_function(sx, TYPE_VOID, "i"));
->>>>>>> ceb1117e
 }
 
 
@@ -504,12 +495,7 @@
 		return ITEM_MAX;
 	}
 
-<<<<<<< HEAD
 	sx->start_type = vector_add(&sx->types, (item_t)sx->start_type);
-=======
-	vector_add(&sx->types, (item_t)sx->start_type);
-	sx->start_type = vector_size(&sx->types) - 1;
->>>>>>> ceb1117e
 	for (size_t i = 0; i < size; i++)
 	{
 		vector_add(&sx->types, record[i]);
@@ -521,14 +507,9 @@
 	{
 		if (type_is_equal(sx, sx->start_type + 1, old + 1))
 		{
-<<<<<<< HEAD
 			const size_t start_type = sx->start_type;
 			sx->start_type = (size_t)vector_get(&sx->types, sx->start_type);
 			vector_resize(&sx->types, start_type);
-=======
-			vector_resize(&sx->types, sx->start_type + 1);
-			sx->start_type = (size_t)vector_get(&sx->types, sx->start_type);
->>>>>>> ceb1117e
 			return (item_t)old + 1;
 		}
 		else
@@ -563,11 +544,7 @@
 
 bool type_is_integer(const item_t type)
 {
-<<<<<<< HEAD
-	return type == TYPE_INTEGER || type == TYPE_CHARACTER;
-=======
 	return type == TYPE_INTEGER;
->>>>>>> ceb1117e
 }
 
 bool type_is_floating(const item_t type)
@@ -625,11 +602,11 @@
 	return type_is_pointer(sx, type) && type_is_structure(sx, type_get(sx, (size_t)type + 1));
 }
 
-<<<<<<< HEAD
 bool type_is_file(const item_t type)
 {
 	return type == TYPE_FILE;
-=======
+}
+
 item_t type_array_get_element_type(const syntax *const sx, const item_t type)
 {
 	return type_is_array(sx, type) ? type_get(sx, (size_t)type + 1) : ITEM_MAX;
@@ -682,7 +659,6 @@
 item_t type_pointer_get_element_type(const syntax *const sx, const item_t type)
 {
 	return type_is_pointer(sx, type) ? type_get(sx, (size_t)type + 1) : ITEM_MAX;
->>>>>>> ceb1117e
 }
 
 item_t type_array(syntax *const sx, const item_t type)
@@ -701,10 +677,7 @@
  *		f -> float
  *		F -> float[]
  *		m -> msg_info
-<<<<<<< HEAD
  *		P -> FILE*
-=======
->>>>>>> ceb1117e
  */
 item_t type_function(syntax *const sx, const item_t return_type, const char *const args)
 {
@@ -725,17 +698,10 @@
 				local_modetab[3 + i] = TYPE_VOID_POINTER;
 				break;
 			case 's':
-<<<<<<< HEAD
-				local_modetab[3 + i] = type_array(sx, TYPE_CHARACTER);
-				break;
-			case 'S':
-				local_modetab[3 + i] = type_pointer(sx, type_array(sx, TYPE_CHARACTER));
-=======
 				local_modetab[3 + i] = type_array(sx, TYPE_INTEGER);
 				break;
 			case 'S':
 				local_modetab[3 + i] = type_pointer(sx, type_array(sx, TYPE_INTEGER));
->>>>>>> ceb1117e
 				break;
 			case 'i':
 				local_modetab[3 + i] = TYPE_INTEGER;
@@ -752,22 +718,15 @@
 			case 'm':
 				local_modetab[3 + i] = TYPE_MSG_INFO;
 				break;
-<<<<<<< HEAD
 			case 'P':
 				local_modetab[3 + i] = type_pointer(sx, TYPE_FILE);
 				break;
-=======
->>>>>>> ceb1117e
 		}
 
 		i++;
 	}
 
 	local_modetab[2] = (item_t)i;
-<<<<<<< HEAD
-
-=======
->>>>>>> ceb1117e
 	return type_add(sx, local_modetab, i + 3);
 }
 
