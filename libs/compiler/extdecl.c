--- conflicted
+++ resolved
@@ -460,62 +460,29 @@
 {
 	int n = 0;
 	int adn;
-<<<<<<< HEAD
+	scaner(context);
 	totree(context, type == LFLOAT ? TStringd : TString);
 	adn = context->tc++;
 	do
 	{
-		/*
-			if (scaner(context) == IDENT)
-			{
-				applid(context);
-				if (context->identab[context->lastid+2] == 1)
-					context->cur = NUMBER, context->ansttype = LINT, num =
-				context->identab[context->lastid+3];
-			}
-		*/
-
-		if (scaner(context) == NUMBER)
-		{
-			if (type == LFLOAT)
-			{
-				totree(context, context->numr.first);
-				totree(context, context->numr.second);
-			}
-			else
-			{
-				totree(context, context->num);
-			}
+		exprassn(context, 1);
+		if (context->tree[context->tc - 3] == TConstd)
+		{
+			context->tree[context->tc - 3] = context->tree[context->tc - 2];
+			context->tree[context->tc - 2] = context->tree[context->tc - 1];
+			--context->tc;
+		}
+		else if (context->tree[context->tc - 2] == TConst)
+		{
+			context->tree[context->tc - 2] = context->tree[context->tc - 1];
+			--context->tc;
 		}
 		else
 		{
 			error(context, wrong_init_in_actparam);
 		}
-=======
-    scaner(context);
-    totree(context, type == LFLOAT ? TStringd : TString);
-	adn = context->tc++;
-	do
-	{
-        exprassn(context, 1);
-            if (context->tree[context->tc-3] == TConstd)
-            {
-                context->tree[context->tc-3] = context->tree[context->tc-2];
-                context->tree[context->tc-2] = context->tree[context->tc-1];
-                --context->tc;
-            }
-            else if (context->tree[context->tc-2] == TConst)
-            {
-                context->tree[context->tc-2] = context->tree[context->tc-1];
-                --context->tc;
-            }
-            else
-            {
-                error(context, wrong_init_in_actparam);
-            }
->>>>>>> 9677e27c
 		++n;
-    } while (scaner(context) == COMMA ? scaner(context), 1 : 0);
+	} while (scaner(context) == COMMA ? scaner(context), 1 : 0);
 
 	context->tree[adn] = n;
 	if (context->cur != END)
@@ -580,7 +547,7 @@
 
 void mustberowofint(compiler_context *context)
 {
-    scaner(context);
+	scaner(context);
 	if (context->cur == BEGIN)
 	{
 		actstring(LINT, context), totree(context, TExprend);
@@ -762,14 +729,8 @@
 			}
 			else
 			{
-<<<<<<< HEAD
 				context->stackoperands[++context->sopnd] = context->ansttype =
 					func == RECEIVE_INT ? LINT : func == RECEIVE_FLOAT ? LFLOAT : newdecl(context, MARRAY, LCHAR);
-=======
-                context->stackoperands[++context->sopnd] = context->ansttype =
-                func == RECEIVE_INT ? LINT : func == RECEIVE_FLOAT ? LFLOAT :
-                newdecl(context, MARRAY, LCHAR);
->>>>>>> 9677e27c
 			}
 		}
 		else if (func >= ICON && func <= WIFI_CONNECT) // функции Фадеева
@@ -982,13 +943,13 @@
 		{
 			context->ansttype = context->stackoperands[++context->sopnd] = LFLOAT;
 		}
-        else if (func == ROUND)
-        {
-            scaner(context);
-            exprassn(context, 1);
-            toval(context);
-            context->ansttype = context->stackoperands[context->sopnd] = LINT;
-        }
+		else if (func == ROUND)
+		{
+			scaner(context);
+			exprassn(context, 1);
+			toval(context);
+			context->ansttype = context->stackoperands[context->sopnd] = LINT;
+		}
 		else
 		{
 			scaner(context);
@@ -1006,11 +967,11 @@
 					error(context, param_setmotor_not_int);
 				}
 				mustbe(context, COMMA, no_comma_in_setmotor);
-//                scaner(context);
+				//                scaner(context);
 				if (func == GETDIGSENSOR)
 				{
-                    mustberowofint(context);
-                    context->ansttype = context->stackoperands[++context->sopnd] = LINT;
+					mustberowofint(context);
+					context->ansttype = context->stackoperands[++context->sopnd] = LINT;
 				}
 				else
 				{
@@ -1175,7 +1136,7 @@
 			{
 				if (context->cur == BEGIN && is_array(context, mdj))
 				{
-					actstring(context->modetab[mdj+1], context), totree(context, TExprend);
+					actstring(context->modetab[mdj + 1], context), totree(context, TExprend);
 				}
 				else
 				{
@@ -1417,17 +1378,21 @@
 				}
 				else if (op == LMINUS)
 				{
-                    if (context->tree[context->tc-2] == TConst)
-                        context->tree[context->tc-1] *= -1;
-                    else if (context->tree[context->tc-3] == TConstd)
-                    {
-                        double d;
-                        memcpy(&d, &context->tree[context->tc-2], sizeof(double));
-                        d = -d;
-                        memcpy(&context->tree[context->tc-2], &d, sizeof(double));
-                    }
-                    else
-                        totreef(context, UNMINUS);
+					if (context->tree[context->tc - 2] == TConst)
+					{
+						context->tree[context->tc - 1] *= -1;
+					}
+					else if (context->tree[context->tc - 3] == TConstd)
+					{
+						double d;
+						memcpy(&d, &context->tree[context->tc - 2], sizeof(double));
+						d = -d;
+						memcpy(&context->tree[context->tc - 2], &d, sizeof(double));
+					}
+					else
+					{
+						totreef(context, UNMINUS);
+					}
 				}
 				else if (op == LPLUS)
 				{
@@ -1734,9 +1699,11 @@
 		{
 			struct_init(context, context->leftansttype);
 		}
-        else if (is_array(context, context->leftansttype))
-		// пока в RuC присваивать массивы нельзя
-            array_init(context, context->leftansttype);
+		else if (is_array(context, context->leftansttype))
+		{
+			// пока в RuC присваивать массивы нельзя
+			array_init(context, context->leftansttype);
+		}
 		else
 		{
 			error(context, init_not_struct);
@@ -2025,8 +1992,8 @@
 		decl_type = context->identab[oldid + 2] =
 			arrdef(context, decl_type); // Меняем тип (увеличиваем размерность массива)
 		context->tree[adN] = context->arrdim;
-//        for (i=20; i<50; ++i)
-//            printf("%i) %i\n", i, context->modetab[i]);
+		//        for (i=20; i<50; ++i)
+		//            printf("%i) %i\n", i, context->modetab[i]);
 		if (!context->usual && context->next != ASS)
 		{
 			error(context, empty_bound_without_init);
@@ -2154,19 +2121,18 @@
 			case PRINTID:
 			{
 				mustbe(context, LEFTBR, no_leftbr_in_printid);
-                do
-                {
-                    mustbe(context, IDENT, no_ident_in_printid);
-                    compiler_table_expand(&context->reprtab, 1);
-                    context->lastid = REPRTAB[REPRTAB_POS + 1];
-                    if (context->lastid == 1)
-                    {
-                        error(context, ident_is_not_declared);
-                    }
-                    totree(context, TPrintid);
-                    totree(context, context->lastid);
-                }
-                while (context->next == COMMA ? scaner(context), 1 : 0);
+				do
+				{
+					mustbe(context, IDENT, no_ident_in_printid);
+					compiler_table_expand(&context->reprtab, 1);
+					context->lastid = REPRTAB[REPRTAB_POS + 1];
+					if (context->lastid == 1)
+					{
+						error(context, ident_is_not_declared);
+					}
+					totree(context, TPrintid);
+					totree(context, context->lastid);
+				} while (context->next == COMMA ? scaner(context), 1 : 0);
 				mustbe(context, RIGHTBR, no_rightbr_in_printid);
 			}
 			break;
@@ -2251,18 +2217,17 @@
 				compiler_table_expand(&context->reprtab, 1);
 
 				mustbe(context, LEFTBR, no_leftbr_in_printid);
-                do
-                {
-                    mustbe(context, IDENT, no_ident_in_printid);
-                    context->lastid = REPRTAB[REPRTAB_POS + 1];
-                    if (context->lastid == 1)
-                    {
-                        error(context, ident_is_not_declared);
-                    }
-                    totree(context, TGetid);
-                    totree(context, context->lastid);
-                }
-                while (context->next == COMMA ? scaner(context), 1 : 0);
+				do
+				{
+					mustbe(context, IDENT, no_ident_in_printid);
+					context->lastid = REPRTAB[REPRTAB_POS + 1];
+					if (context->lastid == 1)
+					{
+						error(context, ident_is_not_declared);
+					}
+					totree(context, TGetid);
+					totree(context, context->lastid);
+				} while (context->next == COMMA ? scaner(context), 1 : 0);
 				mustbe(context, RIGHTBR, no_rightbr_in_printid);
 			}
 			break;
@@ -2560,9 +2525,9 @@
 
 	do
 	{
-        int oldrepr;
+		int oldrepr;
 		t = elem_type = idorpnt(context, wait_ident_after_semicomma_in_struct, gettype(context));
-        oldrepr = REPRTAB_POS;
+		oldrepr = REPRTAB_POS;
 		if (context->next == LEFTSQBR)
 		{
 			int adN;
