--- conflicted
+++ resolved
@@ -40,824 +40,6 @@
 /** Return the precedence of the specified binary/ternary operator token */
 static precedence_t get_operator_precedence(const token_t token)
 {
-<<<<<<< HEAD
-=======
-	uint8_t priority;	/**< Operator priority */
-	token_t token;		/**< Operator token */
-	node nd;			/**< Operator node in AST */
-} operator;
-
-
-static void parse_unary_expression(parser *const prs);
-static void parse_assignment_expression_internal(parser *const prs);
-static void parse_expression_internal(parser *const prs);
-static void parse_constant(parser *const prs);
-
-
-static inline int operators_push(parser *const prs, const uint8_t priority, const token_t token, const node *const nd)
-{
-	return stack_push(&prs->stk.priorities, priority)
-		|| stack_push(&prs->stk.tokens, token)
-		|| stack_push(&prs->stk.nodes, node_save(nd));
-}
-
-static inline operator operators_pop(parser *const prs)
-{
-	operator op;
-
-	op.priority = (uint8_t)stack_pop(&prs->stk.priorities);
-	op.token = stack_pop(&prs->stk.tokens);
-	op.nd = node_load(&prs->sx->tree, (size_t)stack_pop(&prs->stk.nodes));
-
-	return op;
-}
-
-static inline operator operators_peek(parser *const prs)
-{
-	operator op;
-
-	op.priority = (uint8_t)stack_peek(&prs->stk.priorities);
-	op.token = stack_peek(&prs->stk.tokens);
-	op.nd = node_load(&prs->sx->tree, (size_t)stack_peek(&prs->stk.nodes));
-
-	return op;
-}
-
-static inline size_t operators_size(const parser *const prs)
-{
-	return stack_size(&prs->stk.tokens);
-}
-
-static inline int operands_push(parser *const prs, const operand_t kind, const item_t type)
-{
-	prs->last_type = kind;
-	return stack_push(&prs->anonymous, type);
-}
-
-
-static void node_add_double(node *const nd, const double value)
-{
-	int64_t num64;
-	memcpy(&num64, &value, sizeof(int64_t));
-
-	const int32_t fst = num64 & 0x00000000ffffffff;
-	const int32_t snd = (num64 & 0xffffffff00000000) >> 32;
-
-	node_add_arg(nd, fst);
-	node_add_arg(nd, snd);
-}
-
-static void node_set_double(node *const nd, const size_t index, const double value)
-{
-	int64_t num64;
-	memcpy(&num64, &value, sizeof(int64_t));
-
-	const int32_t fst = num64 & 0x00000000ffffffff;
-	const int32_t snd = (num64 & 0xffffffff00000000) >> 32;
-
-	node_set_arg(nd, index, fst);
-	node_set_arg(nd, index + 1, snd);
-}
-
-static double node_get_double(const node *const nd, const size_t index)
-{
-	const int64_t fst = (int64_t)node_get_arg(nd, index) & 0x00000000ffffffff;
-	const int64_t snd = (int64_t)node_get_arg(nd, index + 1) & 0x00000000ffffffff;
-	const int64_t num64 = (snd << 32) | fst;
-
-	double num;
-	memcpy(&num, &num64, sizeof(double));
-	return num;
-}
-
-
-static inline void float_operation(parser *const prs, const item_t type, const operation_t operation)
-{
-	to_tree(prs, type_is_floating(type) ? operation_to_float_ver(operation) : operation);
-}
-
-static inline bool is_integer_operator(const token_t operator)
-{
-	switch (operator)
-	{
-		case TK_EQUAL_EQUAL:
-		case TK_EXCLAIM_EQUAL:
-		case TK_LESS:
-		case TK_LESS_EQUAL:
-		case TK_GREATER:
-		case TK_GREATER_EQUAL:
-			return true;
-
-		default:
-			return false;
-	}
-}
-
-static void binary_operation(parser *const prs, operator operator)
-{
-	const token_t token = operator.token;
-	const item_t right_type = stack_pop(&prs->anonymous);
-	const item_t left_type = stack_pop(&prs->anonymous);
-	item_t result_type = right_type;
-
-	if (type_is_pointer(prs->sx, left_type) || type_is_pointer(prs->sx, right_type))
-	{
-		parser_error(prs, operand_is_pointer);
-	}
-
-	if (type_is_floating(left_type) || type_is_floating(right_type))
-	{
-		if (token == TK_PIPE_PIPE || token == TK_AMP_AMP || token == TK_PIPE || token == TK_CARET
-			|| token == TK_AMP || token == TK_GREATER_GREATER || token == TK_LESS_LESS || token == TK_PERCENT)
-		{
-			parser_error(prs, int_op_for_float);
-		}
-
-		if (type_is_integer(left_type))
-		{
-			to_tree(prs, OP_WIDEN1);
-		}
-		else if (type_is_integer(right_type))
-		{
-			to_tree(prs, OP_WIDEN);
-		}
-
-		result_type = TYPE_FLOATING;
-	}
-
-	if (token == TK_PIPE_PIPE || token == TK_AMP_AMP)
-	{
-		to_tree(prs, token_to_binary(token));
-		node_add_arg(&prs->nd, 0); // FIXME: useless
-
-		// FIXME: just remove it after MIPS integration
-		node_set_arg(&operator.nd, 0, node_save(&prs->nd));
-		node_set_arg(&operator.nd, 0, node_get_arg(&operator.nd, 0) + 1);
-	}
-	else
-	{
-		float_operation(prs, result_type, token_to_binary(token));
-	}
-
-	if (is_integer_operator(token))
-	{
-		result_type = TYPE_INTEGER;
-	}
-
-	operands_push(prs, VALUE, result_type);
-}
-
-static void to_value(parser *const prs)
-{
-	switch (prs->last_type)
-	{
-		case VARIABLE:
-		{
-			const item_t type = stack_pop(&prs->anonymous);
-			if (type_is_structure(prs->sx, type) && !prs->is_in_assignment)
-			{
-				node_set_type(&prs->nd, OP_COPY0ST);
-				node_set_arg(&prs->nd, 0, prs->operand_displ);
-				node_add_arg(&prs->nd, type_get(prs->sx, (size_t)type + 1));
-			}
-			else
-			{
-				node_set_type(&prs->nd, type_is_floating(type)
-							  ? operation_to_float_ver(OP_IDENT_TO_VAL)
-							  : OP_IDENT_TO_VAL);
-			}
-
-			operands_push(prs, VALUE, type);
-		}
-		break;
-
-		case ADDRESS:
-		{
-			const item_t type = stack_pop(&prs->anonymous);
-			if (type_is_structure(prs->sx, type) && !prs->is_in_assignment)
-			{
-				to_tree(prs, OP_COPY1ST);
-				node_add_arg(&prs->nd, type_get(prs->sx, (size_t)type + 1));
-			}
-			else if (!type_is_array(prs->sx, type) && !type_is_pointer(prs->sx, type))
-			{
-				float_operation(prs, type, OP_ADDR_TO_VAL);
-			}
-
-			operands_push(prs, VALUE, type);
-		}
-		break;
-
-		case VALUE:
-		case NUMBER:
-			break;
-	}
-}
-
-static item_t parse_braced_init_list(parser *const prs, const item_t type)
-{
-	token_consume(prs);
-	float_operation(prs, type, OP_STRING);
-	node_add_arg(&prs->nd, 0);
-
-	node nd_init_list;
-	node_copy(&nd_init_list, &prs->nd);
-
-	size_t length = 0;
-	do
-	{
-		const int sign = token_try_consume(prs, TK_MINUS) ? -1 : 1;
-
-		if (prs->token == TK_INT_CONST || prs->token == TK_CHAR_CONST)
-		{
-			if (type_is_floating(type))
-			{
-				node_add_double(&nd_init_list, sign * prs->lxr->num);
-			}
-			else
-			{
-				node_add_arg(&nd_init_list, sign * prs->lxr->num);
-			}
-			token_consume(prs);
-		}
-		else if (prs->token == TK_FLOAT_CONST)
-		{
-			if (type_is_floating(type))
-			{
-				node_add_double(&nd_init_list, sign * prs->lxr->num_double);
-			}
-			else
-			{
-				parser_error(prs, init_int_by_float);
-			}
-			token_consume(prs);
-		}
-		else
-		{
-			parser_error(prs, wrong_init_in_actparam);
-			token_skip_until(prs, TK_COMMA | TK_R_BRACE | TK_SEMICOLON);
-		}
-		length++;
-	} while (token_try_consume(prs, TK_COMMA));
-
-	node_set_arg(&nd_init_list, 0, length);
-	if (!token_try_consume(prs, TK_R_BRACE))
-	{
-		parser_error(prs, no_comma_or_end);
-		token_skip_until(prs, TK_R_BRACE | TK_SEMICOLON);
-	}
-
-	return type_array(prs->sx, type);
-}
-
-static void parse_standard_function_call(parser *const prs)
-{
-	const token_t func = prs->token;
-	token_consume(prs);
-
-	if (!token_try_consume(prs, TK_L_PAREN))
-	{
-		parser_error(prs, no_leftbr_in_stand_func);
-		token_skip_until(prs, TK_R_PAREN | TK_SEMICOLON);
-		return;
-	}
-
-	if (func == TK_UPB)
-	{
-		parse_assignment_expression_internal(prs);
-		to_value(prs);
-
-		if (!type_is_integer(stack_pop(&prs->anonymous)))
-		{
-			parser_error(prs, not_int_in_stanfunc);
-		}
-
-		token_expect_and_consume(prs, TK_COMMA, no_comma_in_act_params_stanfunc);
-
-		parse_assignment_expression_internal(prs);
-		to_value(prs);
-
-		if (!type_is_array(prs->sx, stack_pop(&prs->anonymous)))
-		{
-			parser_error(prs, not_array_in_stanfunc);
-		}
-
-		operands_push(prs, VALUE, TYPE_INTEGER);
-		to_tree(prs, OP_UPB);
-	}
-	else if (func == TK_ABS)
-	{
-		parse_assignment_expression_internal(prs);
-		to_value(prs);
-
-		if (type_is_integer(stack_pop(&prs->anonymous)))
-		{
-			operands_push(prs, VALUE, TYPE_INTEGER);
-			to_tree(prs, OP_ABSI);
-		}
-		else
-		{
-			operands_push(prs, VALUE, TYPE_FLOATING);
-			to_tree(prs, OP_ABS);
-		}
-	}
-
-	token_expect_and_consume(prs, TK_R_PAREN, no_rightbr_in_stand_func);
-}
-
-/**
- *	Parse identifier [C99 6.5.1p1]
- *
- *	@param	prs			Parser structure
- *
- *	@return	Index of parsed identifier in identifiers table
- */
-static size_t parse_identifier(parser *const prs)
-{
-	const item_t id = repr_get_reference(prs->sx, prs->lxr->repr);
-	if (id == ITEM_MAX)
-	{
-		parser_error(prs, ident_is_not_declared, repr_get_name(prs->sx, prs->lxr->repr));
-	}
-
-	to_tree(prs, OP_IDENT);
-
-	prs->operand_displ = ident_get_displ(prs->sx, (size_t)id);
-	node_add_arg(&prs->nd, prs->operand_displ);
-
-	prs->last_id = (size_t)id;
-	token_consume(prs);
-	operands_push(prs, VARIABLE, ident_get_type(prs->sx, (size_t)id));
-	return (size_t)id;
-}
-
-/**
- *	Parse constant [C99 6.5.1p2]
- *
- *	constant:
- *		character-constant
- *		integer-constant
- *		floating-constant
- *
- *	@param	prs			Parser structure
- */
-static void parse_constant(parser *const prs)
-{
-	item_t type = TYPE_UNDEFINED;
-	switch (prs->token)
-	{
-		case TK_CHAR_CONST:
-		{
-			to_tree(prs, OP_CONST);
-			node_add_arg(&prs->nd, prs->lxr->num);
-			type = TYPE_CHARACTER;
-		}
-		break;
-
-		case TK_INT_CONST:
-		{
-			to_tree(prs, OP_CONST);
-			node_add_arg(&prs->nd, prs->lxr->num);
-			type = TYPE_INTEGER;
-		}
-		break;
-
-		case TK_FLOAT_CONST:
-		{
-			to_tree(prs, OP_CONST_D);
-			node_add_double(&prs->nd, prs->lxr->num_double);
-			type = TYPE_FLOATING;
-		}
-		break;
-
-		default:
-			break;
-	}
-
-	token_consume(prs);
-	operands_push(prs, NUMBER, type);
-}
-
-/**
- *	Parse primary expression [C99 6.5.1]
- *
- *	primary-expression:
- *		identifier
- *		constant
- *		string-literal
- *		'(' expression ')'
- *		standard-function-call [RuC]
- *
- *	@param	prs			Parser structure
- */
-static void parse_primary_expression(parser *const prs)
-{
-	switch (prs->token)
-	{
-		case TK_IDENTIFIER:
-			parse_identifier(prs);
-			break;
-
-		case TK_CHAR_CONST:
-		case TK_INT_CONST:
-		case TK_FLOAT_CONST:
-			parse_constant(prs);
-			break;
-
-		case TK_STRING:
-			parse_string_literal(prs, &prs->nd);
-			break;
-
-		case TK_L_PAREN:
-		{
-			token_consume(prs);
-			if (token_try_consume(prs, TK_VOID))
-			{
-				token_expect_and_consume(prs, TK_STAR, no_mult_in_cast);
-
-				parse_unary_expression(prs);
-				const operand_t type = prs->last_type;
-				const item_t mode = stack_pop(&prs->anonymous);
-				if (!type_is_pointer(prs->sx, mode))
-				{
-					parser_error(prs, not_pointer_in_cast);
-				}
-
-				token_expect_and_consume(prs, TK_R_PAREN, no_rightbr_in_cast);
-				operands_push(prs, type, mode);
-				to_value(prs);
-				to_tree(prs, OP_EXPR_END);
-			}
-			else
-			{
-				const size_t old_operators_size = operators_size(prs);
-				parse_expression_internal(prs);
-				token_expect_and_consume(prs, TK_R_PAREN, wait_rightbr_in_primary);
-				while (old_operators_size < operators_size(prs))
-				{
-					binary_operation(prs, operators_pop(prs));
-				}
-			}
-		}
-		break;
-
-		default:
-			if (prs->token > BEGIN_TK_FUNC && prs->token < END_TK_FUNC)
-			{
-				parse_standard_function_call(prs);
-			}
-			else
-			{
-				parser_error(prs, expected_expression, prs->token);
-				operands_push(prs, NUMBER, TYPE_UNDEFINED);
-				token_consume(prs);
-			}
-			break;
-	}
-}
-
-/** Кушает токены, относящиеся к вырезкам, берет тип структуры со стека и кладет тип поля на стек */
-static item_t find_field(parser *const prs)
-{
-	token_consume(prs);
-	token_expect_and_consume(prs, TK_IDENTIFIER, after_dot_must_be_ident);
-
-	const operand_t peek = prs->last_type;
-	const size_t type = (size_t)stack_pop(&prs->anonymous);
-	const size_t record_length = (size_t)type_get(prs->sx, type + 2);
-	if (record_length == ITEM_MAX)
-	{
-		return 0;
-	}
-
-	item_t select_displ = 0;
-	for (size_t i = 0; i < record_length; i += 2)
-	{
-		const item_t field_type = type_get(prs->sx, type + 3 + i);
-
-		if ((size_t)type_get(prs->sx, type + 4 + i) == prs->lxr->repr)
-		{
-			operands_push(prs, peek, field_type);
-			return select_displ;
-		}
-		else
-		{
-			// Прибавляем к суммарному смещению длину поля
-			select_displ += (item_t)type_size(prs->sx, field_type);
-		}
-	}
-
-	parser_error(prs, no_field, repr_get_name(prs->sx, prs->lxr->repr));
-	return 0;
-}
-
-/**
- *	Parse function call [C99 6.5.2]
- *
- *	postfix-expression '(' argument-expression-listopt ')'
- *
- *	argument-expression-list:
- *		assignment-expression
- *		argument-expression-list ',' assignment-expression
- *
- *	@param	prs			Parser structure
- *	@param	function_id	Index of function identifier in identifiers table
- */
-static void parse_function_call(parser *const prs, const size_t function_id)
-{
-	const bool old_in_assignment = prs->is_in_assignment;
-	const size_t function_type = (size_t)stack_pop(&prs->anonymous);
-
-	if (!type_is_function(prs->sx, function_type))
-	{
-		parser_error(prs, call_not_from_function);
-		token_skip_until(prs, TK_R_PAREN | TK_SEMICOLON);
-		return;
-	}
-
-	const size_t expected_args = (size_t)type_get(prs->sx, function_type + 2);
-	size_t ref_arg_type = function_type + 3;
-	size_t actual_args = 0;
-
-	to_tree(prs, OP_CALL1);
-	node_add_arg(&prs->nd, expected_args);
-
-	node nd_call1;
-	node_copy(&nd_call1, &prs->nd);
-
-	if (!token_try_consume(prs, TK_R_PAREN))
-	{
-		do
-		{
-			node_copy(&prs->nd, &nd_call1);
-			const item_t expected_arg_type = type_get(prs->sx, ref_arg_type);
-
-			if (type_is_function(prs->sx, expected_arg_type))
-			{
-				if (prs->token != TK_IDENTIFIER)
-				{
-					parser_error(prs, act_param_not_ident);
-					token_skip_until(prs, TK_COMMA | TK_R_PAREN | TK_SEMICOLON);
-					continue;
-				}
-
-				const size_t id = parse_identifier(prs);
-				if (ident_get_type(prs->sx, id) != expected_arg_type)
-				{
-					parser_error(prs, diff_formal_param_type_and_actual);
-					token_skip_until(prs, TK_COMMA | TK_R_PAREN | TK_SEMICOLON);
-					continue;
-				}
-
-				const item_t displ = ident_get_displ(prs->sx, id);
-				node_set_type(&prs->nd, displ < 0 ? OP_IDENT_TO_VAL : OP_CONST);
-				node_set_arg(&prs->nd, 0, llabs(displ));
-				to_tree(prs, OP_EXPR_END);
-			}
-			else if (type_is_array(prs->sx, expected_arg_type) && prs->token == TK_L_BRACE)
-			{
-				parse_braced_init_list(prs, type_get(prs->sx, (size_t)expected_arg_type + 1));
-				to_tree(prs, OP_EXPR_END);
-			}
-			else
-			{
-				prs->left_mode = expected_arg_type;
-				prs->is_in_assignment = false;
-				const item_t actual_arg_type = parse_assignment_expression(prs, &prs->nd);
-
-				if (!type_is_undefined(expected_arg_type) && !type_is_undefined(actual_arg_type))
-				{
-					if (type_is_integer(expected_arg_type) && type_is_floating(actual_arg_type))
-					{
-						parser_error(prs, float_instead_int);
-					}
-					else if (type_is_floating(expected_arg_type) && type_is_integer(actual_arg_type))
-					{
-						parse_insert_widen(prs);
-					}
-					else if (expected_arg_type != actual_arg_type)
-					{
-						parser_error(prs, diff_formal_param_type_and_actual);
-					}
-				}
-			}
-
-			actual_args++;
-			ref_arg_type++;
-		} while (token_try_consume(prs, TK_COMMA));
-
-		token_expect_and_consume(prs, TK_R_PAREN, wrong_number_of_params);
-	}
-
-	if (expected_args != actual_args)
-	{
-		parser_error(prs, wrong_number_of_params);
-	}
-
-	prs->is_in_assignment = old_in_assignment;
-	node nd_call2 = node_add_child(&nd_call1, OP_CALL2);
-	node_add_arg(&nd_call2, (item_t)function_id);
-	node_copy(&prs->nd, &nd_call2);
-	operands_push(prs, VALUE, type_get(prs->sx, function_type + 1));
-}
-
-/**
- *	Parse postfix expression [C99 6.5.2]
- *
- *	postfix-expression:
- *		primary-expression
- *		postfix-expression '[' expression ']'
- *		postfix-expression '(' argument-expression-listopt ')'
- *		postfix-expression '.' identifier
- *		postfix-expression '->' identifier
- *		postfix-expression '++'
- *		postfix-expression '--'
- *
- *	@param	prs			Parser structure
- */
-static void parse_postfix_expression(parser *const prs)
-{
-	const size_t last_id = prs->last_id;
-	bool was_func = false;
-
-	if (token_try_consume(prs, TK_L_PAREN))
-	{
-		was_func = true;
-		parse_function_call(prs, last_id);
-	}
-
-	while (prs->token == TK_L_SQUARE || prs->token == TK_ARROW || prs->token == TK_PERIOD)
-	{
-		while (token_try_consume(prs, TK_L_SQUARE))
-		{
-			if (was_func)
-			{
-				parser_error(prs, slice_from_func);
-			}
-
-			if (prs->last_type == VARIABLE)
-			{
-				node_set_type(&prs->nd, OP_SLICE_IDENT);
-				node_set_arg(&prs->nd, 0, prs->operand_displ);
-			}
-			else
-			{
-				to_tree(prs, OP_SLICE);
-			}
-
-			const item_t type = stack_pop(&prs->anonymous);
-			if (!type_is_array(prs->sx, type))
-			{
-				parser_error(prs, slice_not_from_array);
-			}
-
-			const item_t elem_type = type_get(prs->sx, (size_t)type + 1);
-			node_add_arg(&prs->nd, elem_type);
-
-			const item_t index_type = parse_condition(prs, &prs->nd);
-			if (!type_is_integer(index_type))
-			{
-				parser_error(prs, index_must_be_int);
-			}
-
-			token_expect_and_consume(prs, TK_R_SQUARE, no_rightsqbr_in_slice);
-			operands_push(prs, ADDRESS, elem_type);
-		}
-
-		while (prs->token == TK_ARROW)
-		{
-			if (prs->last_type == VARIABLE)
-			{
-				node_set_type(&prs->nd, OP_IDENT_TO_VAL);
-			}
-
-			to_tree(prs, OP_SELECT);
-
-			// Здесь мы ожидаем указатель, снимаем указатель со стека и кладем саму структуру
-			const item_t type = stack_pop(&prs->anonymous);
-			if (!(type_is_pointer(prs->sx, type) && type_is_structure(prs->sx, type_get(prs->sx, (size_t)type + 1))))
-			{
-				parser_error(prs, get_field_not_from_struct_pointer);
-			}
-
-			operands_push(prs, ADDRESS, type_get(prs->sx, (size_t)type + 1));
-			prs->operand_displ = find_field(prs);
-			while (prs->token == TK_PERIOD)
-			{
-				prs->operand_displ += find_field(prs);
-			}
-
-			node_add_arg(&prs->nd, prs->operand_displ);
-
-			// find_field вернула тип результата через стек, проверим его и вернем обратно
-			const item_t field_type = stack_pop(&prs->anonymous);
-			if (type_is_array(prs->sx, field_type) || type_is_pointer(prs->sx, field_type))
-			{
-				to_tree(prs, OP_ADDR_TO_VAL);
-			}
-
-			operands_push(prs, ADDRESS, field_type);
-		}
-
-		if (prs->token == TK_PERIOD)
-		{
-			const operand_t peek = prs->last_type;
-			const item_t type = stack_pop(&prs->anonymous);
-			if (!type_is_structure(prs->sx, type))
-			{
-				parser_error(prs, select_not_from_struct);
-			}
-
-			if (peek == VALUE)
-			{
-				const size_t length = type_size(prs->sx, type);
-				operands_push(prs, VALUE, type);
-				prs->operand_displ = 0;
-				while (prs->token == TK_PERIOD)
-				{
-					prs->operand_displ += find_field(prs);
-				}
-
-				const item_t field_type = stack_pop(&prs->anonymous);
-				to_tree(prs, OP_COPYST);
-				node_add_arg(&prs->nd, prs->operand_displ);
-				node_add_arg(&prs->nd, (item_t)type_size(prs->sx, field_type));
-				node_add_arg(&prs->nd, (item_t)length);
-				operands_push(prs, VALUE, field_type);
-			}
-			else if (peek == VARIABLE)
-			{
-				const item_t sign = prs->operand_displ < 0 ? -1 : 1;
-				operands_push(prs, VARIABLE, type);
-				while (prs->token == TK_PERIOD)
-				{
-					prs->operand_displ += sign * find_field(prs);
-				}
-
-				node_set_arg(&prs->nd, 0, prs->operand_displ);
-			}
-			else //if (peek == address)
-			{
-				to_tree(prs, OP_SELECT);
-				operands_push(prs, VARIABLE, type);
-				prs->operand_displ = 0;
-				while (prs->token == TK_PERIOD)
-				{
-					prs->operand_displ += find_field(prs);
-				}
-
-				node_add_arg(&prs->nd, prs->operand_displ);
-				// find_field вернула тип результата через стек, проверим его и вернем обратно
-				const item_t field_type = stack_pop(&prs->anonymous);
-				if (type_is_array(prs->sx, field_type) || type_is_pointer(prs->sx, field_type))
-				{
-					to_tree(prs, OP_ADDR_TO_VAL);
-				}
-
-				operands_push(prs, ADDRESS, field_type);
-			}
-		}
-	}
-
-	if (prs->token == TK_PLUS_PLUS || prs->token == TK_MINUS_MINUS)
-	{
-		operation_t operator = prs->token == TK_PLUS_PLUS ? OP_POST_INC : OP_POST_DEC;
-		token_consume(prs);
-
-		bool is_variable = false;
-		if (prs->last_type == ADDRESS)
-		{
-			operator = operation_to_address_ver(operator);
-		}
-		else if (prs->last_type == VARIABLE)
-		{
-			is_variable = true;
-		}
-		else
-		{
-			parser_error(prs, unassignable_inc);
-		}
-
-		const item_t type = stack_pop(&prs->anonymous);
-		if (!type_is_integer(type) && !type_is_floating(type))
-		{
-			parser_error(prs, wrong_operand);
-		}
-
-		operands_push(prs, VALUE, type);
-		float_operation(prs, type, operator);
-
-		if (is_variable)
-		{
-			node_add_arg(&prs->nd, ident_get_displ(prs->sx, last_id));
-		}
-	}
-}
-
-static void parse_unary_expression(parser *const prs)
-{
-	token_t token = prs->token;
->>>>>>> 2e9c0705
 	switch (token)
 	{
 		case TK_COMMA:
@@ -876,16 +58,8 @@
 		case TK_PIPE_EQUAL:
 			return PREC_ASSIGNMENT;
 
-<<<<<<< HEAD
 		case TK_QUESTION:
 			return PREC_CONDITIONAL;
-=======
-			const item_t type = stack_pop(&prs->anonymous);
-			if (!type_is_integer(type) && !type_is_floating(type))
-			{
-				parser_error(prs, wrong_operand);
-			}
->>>>>>> 2e9c0705
 
 		case TK_PIPE_PIPE:
 			return PREC_LOGICAL_OR;
@@ -906,23 +80,16 @@
 		case TK_EXCLAIM_EQUAL:
 			return PREC_EQUALITY;
 
-<<<<<<< HEAD
 		case TK_GREATER_EQUAL:
 		case TK_LESS_EQUAL:
 		case TK_GREATER:
 		case TK_LESS:
 			return PREC_RELATIONAL;
-=======
-					operands_push(prs, VALUE, type_pointer(prs->sx, stack_pop(&prs->anonymous)));
-				}
-				break;
->>>>>>> 2e9c0705
 
 		case TK_LESS_LESS:
 		case TK_GREATER_GREATER:
 			return PREC_SHIFT;
 
-<<<<<<< HEAD
 		case TK_PLUS:
 		case TK_MINUS:
 			return PREC_ADDITIVE;
@@ -931,48 +98,6 @@
 		case TK_SLASH:
 		case TK_PERCENT:
 			return PREC_MULTIPLICATIVE;
-=======
-				default:
-				{
-					to_value(prs);
-					if (token == TK_MINUS)
-					{
-						if (node_get_type(&prs->nd) == OP_CONST)
-						{
-							node_set_arg(&prs->nd, 0, -node_get_arg(&prs->nd, 0));
-						}
-						else if (node_get_type(&prs->nd) == OP_CONST_D)
-						{
-							node_set_double(&prs->nd, 0, -node_get_double(&prs->nd, 0));
-						}
-						else
-						{
-							const item_t type = stack_pop(&prs->anonymous);
-							float_operation(prs, type, OP_UNMINUS);
-							operands_push(prs, VALUE, type);
-						}
-					}
-					else
-					{
-						if (token != TK_PLUS)
-						{
-							to_tree(prs, token_to_unary(token));
-						}
-
-						const item_t type = stack_pop(&prs->anonymous);
-						if ((token == TK_TILDE || token == TK_EXCLAIM) && type_is_floating(type))
-						{
-							parser_error(prs, int_op_for_float);
-						}
-
-						operands_push(prs, VALUE, type);
-					}
-				}
-				break;
-			}
-		}
-		break;
->>>>>>> 2e9c0705
 
 		default:
 			return PREC_UNKWOWN;
@@ -1138,22 +263,12 @@
 				continue;
 			}
 
-<<<<<<< HEAD
 			case TK_L_PAREN:
 			{
 				const location_t l_loc = token_consume(prs);
 				expression_list args;
 
 				if (prs->token == TK_R_PAREN)
-=======
-			if (type_is_floating(expr_type))
-			{
-				global_type = TYPE_FLOATING;
-			}
-			else
-			{
-				if (addr_if == OP_EXPR_END)
->>>>>>> 2e9c0705
 				{
 					const location_t r_loc = token_consume(prs);
 					args = (expression_list){ .length = 0 };
@@ -1179,18 +294,8 @@
 				continue;
 			}
 
-<<<<<<< HEAD
 			case TK_PERIOD:
 			case TK_ARROW:
-=======
-		if (type_is_floating(stack_pop(&prs->anonymous)))
-		{
-			global_type = TYPE_FLOATING;
-		}
-		else
-		{
-			if (addr_if == OP_EXPR_END)
->>>>>>> 2e9c0705
 			{
 				const bool is_arrow = prs->token == TK_ARROW;
 				const location_t op_loc = token_consume(prs);
@@ -1211,19 +316,12 @@
 				continue;
 			}
 
-<<<<<<< HEAD
 			case TK_PLUS_PLUS:
 			{
 				const location_t op_loc = token_consume(prs);
 				operand = unary_expression(prs->sx, operand, UN_POSTINC, op_loc);
 				continue;
-			}
-=======
-		while (addr_if != OP_EXPR_END)
-		{
-			node node_addr = node_load(&prs->sx->tree, (size_t)addr_if);
-			node_set_type(&node_addr, type_is_floating(global_type) ? OP_WIDEN : OP_NOP);
->>>>>>> 2e9c0705
+      }
 
 			case TK_MINUS_MINUS:
 			{
@@ -1255,7 +353,6 @@
 {
 	switch (prs->token)
 	{
-<<<<<<< HEAD
 		default:
 			return parse_postfix_expression(prs);
 
@@ -1268,10 +365,6 @@
 		case TK_TILDE:
 		case TK_EXCLAIM:
 		case TK_ABS:
-=======
-		const item_t type = prs->left_mode;
-		if (type_is_structure(prs->sx, type) || type_is_array(prs->sx, type))
->>>>>>> 2e9c0705
 		{
 			const unary_t operator = token_to_unary(prs->token);
 			const location_t op_loc = token_consume(prs);
@@ -1310,27 +403,9 @@
 		const token_t op_token = prs->token;
 		location_t op_loc = token_consume(prs);
 
-<<<<<<< HEAD
 		bool is_binary = true;
 		expression middle = invalid_expression();
 		if (next_token_prec == PREC_CONDITIONAL)
-=======
-		// Снимаем типы операндов со стека
-		const operand_t right_type = prs->last_type;
-		const item_t right_mode = stack_pop(&prs->anonymous);
-		const item_t left_mode = stack_pop(&prs->anonymous);
-		item_t result_mode = right_mode;
-
-		if (is_int_assignment_operator(token) && (type_is_floating(left_mode) || type_is_floating(right_mode)))
-		{
-			parser_error(prs, int_op_for_float);
-		}
-		else if (type_is_array(prs->sx, left_mode))
-		{
-			parser_error(prs, array_assigment);
-		}
-		else if (type_is_structure(prs->sx, left_mode))
->>>>>>> 2e9c0705
 		{
 			is_binary = false;
 			middle = parse_expression(prs);
@@ -1343,39 +418,19 @@
 			op_loc = token_consume(prs);
 		}
 
-<<<<<<< HEAD
 		expression RHS = (prs->token == TK_L_BRACE)
 			? parse_initializer(prs, expression_get_type(LHS))
 			: parse_unary_expression(prs);
-=======
-			if (type_is_integer(left_mode) && type_is_floating(right_mode))
-			{
-				parser_error(prs, assmnt_float_to_int);
-			}
->>>>>>> 2e9c0705
 
 		const precedence_t this_prec = next_token_prec;
 		next_token_prec = get_operator_precedence(prs->token);
 
-<<<<<<< HEAD
 		const bool is_right_associative = this_prec == PREC_CONDITIONAL || this_prec == PREC_ASSIGNMENT;
 		if (this_prec < next_token_prec || (this_prec == next_token_prec && is_right_associative))
 		{
 			RHS = parse_RHS_of_binary_expression(prs, RHS, (this_prec + !is_right_associative));
 			next_token_prec = get_operator_precedence(prs->token);
 		}
-=======
-			if (type_is_floating(left_mode) && type_is_integer(right_mode))
-			{
-				to_tree(prs, OP_WIDEN);
-				result_mode = TYPE_FLOATING;
-			}
-			if (type_is_pointer(prs->sx, left_mode) && type_is_pointer(prs->sx, right_mode) && left_mode != right_mode)
-			{
-				// проверка нужна только для указателей
-				parser_error(prs, type_missmatch);
-			}
->>>>>>> 2e9c0705
 
 		if (is_binary)
 		{
@@ -1448,17 +503,5 @@
 		}
 	}
 
-<<<<<<< HEAD
 	return parse_assignment_expression(prs);
-=======
-	token_consume(prs);
-	operands_push(prs, VALUE, type_array(prs->sx, TYPE_CHARACTER));
-}
-
-void parse_insert_widen(parser *const prs)
-{
-	// Сейчас последней нодой в поддереве выражения является OP_EXPR_END, просто меняем ее тип
-	node_set_type(&prs->nd, OP_WIDEN);
-	to_tree(prs, OP_EXPR_END);
->>>>>>> 2e9c0705
 }