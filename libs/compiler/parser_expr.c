/*
 *	Copyright 2021 Andrey Terekhov, Ilya Andreev
 *
 *	Licensed under the Apache License, Version 2.0 (the "License");
 *	you may not use this file except in compliance with the License.
 *	You may obtain a copy of the License at
 *
 *		http://www.apache.org/licenses/LICENSE-2.0
 *
 *	Unless required by applicable law or agreed to in writing, software
 *	distributed under the License is distributed on an "AS IS" BASIS,
 *	WITHOUT WARRANTIES OR CONDITIONS OF ANY KIND, either express or implied.
 *	See the License for the specific language governing permissions and
 *	limitations under the License.
 */

#include "parser.h"
#include <stdlib.h>
#include <string.h>


/** Binary/ternary operator precedence levels */
typedef enum PRECEDENCE
{
	PREC_UNKWOWN,			/**< Not binary operator */
	PREC_COMMA,				/**< Comma operator precedence */
	PREC_ASSIGNMENT,		/**< Assignment operator precedence */
	PREC_CONDITIONAL,		/**< Conditional operator precedence */
	PREC_LOGICAL_OR,		/**< Logical OR operator precedence */
	PREC_LOGICAL_AND,		/**< Logical AND operator precedence */
	PREC_OR,				/**< Bitwise OR operator precedence */
	PREC_XOR,				/**< Bitwise XOR operator precedence */
	PREC_AND,				/**< Bitwise AND operator precedence */
	PREC_EQUALITY,			/**< Equality operators precedence */
	PREC_RELATIONAL,		/**< Relational operators precedence */
	PREC_SHIFT,				/**< Shift operators precedence */
	PREC_ADDITIVE,			/**< Additive operators precedence */
	PREC_MULTIPLICATIVE,	/**< Multiplicative operators precedence */
} precedence_t;

/** Return the precedence of the specified binary/ternary operator token */
static precedence_t get_operator_precedence(const token_t token)
{
	switch (token)
	{
		case TK_COMMA:
			return PREC_COMMA;

		case TK_EQUAL:
		case TK_STAR_EQUAL:
		case TK_SLASH_EQUAL:
		case TK_PERCENT_EQUAL:
		case TK_PLUS_EQUAL:
		case TK_MINUS_EQUAL:
		case TK_LESS_LESS_EQUAL:
		case TK_GREATER_GREATER_EQUAL:
		case TK_AMP_EQUAL:
		case TK_CARET_EQUAL:
		case TK_PIPE_EQUAL:
			return PREC_ASSIGNMENT;

		case TK_QUESTION:
			return PREC_CONDITIONAL;

		case TK_PIPE_PIPE:
			return PREC_LOGICAL_OR;

		case TK_AMP_AMP:
			return PREC_LOGICAL_AND;

		case TK_PIPE:
			return PREC_OR;

		case TK_CARET:
			return PREC_XOR;

		case TK_AMP:
			return PREC_AND;

		case TK_EQUAL_EQUAL:
		case TK_EXCLAIM_EQUAL:
			return PREC_EQUALITY;

<<<<<<< HEAD
static inline int operands_push(parser *const prs, const operand_t kind, const item_t type)
{
	prs->last_type = kind;
	return stack_push(&prs->anonymous, type);
}
=======
		case TK_GREATER_EQUAL:
		case TK_LESS_EQUAL:
		case TK_GREATER:
		case TK_LESS:
			return PREC_RELATIONAL;
>>>>>>> f23af3bc

		case TK_LESS_LESS:
		case TK_GREATER_GREATER:
			return PREC_SHIFT;

		case TK_PLUS:
		case TK_MINUS:
			return PREC_ADDITIVE;

		case TK_STAR:
		case TK_SLASH:
		case TK_PERCENT:
			return PREC_MULTIPLICATIVE;

		default:
			return PREC_UNKWOWN;
	}
}

static node create_node(parser *const prs, operation_t type)
{
	return node_add_child(&prs->nd, type);
}

static void node_set_child(node *const parent, node *const child)
{
	node temp = node_add_child(parent, OP_NOP);
	node_swap(child, &temp);
	node_remove(&temp);
}

/** Return valid expression from AST node */
static expression expr(const node expr_node, const location_t location)
{
<<<<<<< HEAD
	to_tree(prs, type_is_floating(type) ? operation_to_float_ver(operation) : operation);
=======
	return (expression){ .is_valid = true, .location = location, .nd = expr_node };
>>>>>>> f23af3bc
}

/** Return invalid expression */
static expression expr_broken(void)
{
	return (expression){ .is_valid = false };
}

/**
 *	Make unary expression
 *
 *	@param	prs			Parser
 *	@param	operand		Operand of unary operator
 *	@param	op_kind		Operator kind
 *	@param	loc			Operator location
 *
 *	@return	Unary expression
 */
static expression make_unary_expression(parser *const prs, expression operand, unary_t op_kind, location_t loc)
{
<<<<<<< HEAD
	const token_t token = operator.token;
	const item_t right_type = stack_pop(&prs->anonymous);
	const item_t left_type = stack_pop(&prs->anonymous);
	item_t result_type = right_type;

	if (type_is_pointer(prs->sx, left_type) || type_is_pointer(prs->sx, right_type))
	{
		parser_error(prs, operand_is_pointer);
	}

	if (type_is_floating(left_type) || type_is_floating(right_type))
	{
		if (token == TK_PIPE_PIPE || token == TK_AMP_AMP || token == TK_PIPE || token == TK_CARET
			|| token == TK_AMP || token == TK_GREATER_GREATER || token == TK_LESS_LESS || token == TK_PERCENT)
		{
			parser_error(prs, int_op_for_float);
		}

		if (type_is_integer(left_type))
		{
			to_tree(prs, OP_WIDEN1);
		}
		else if (type_is_integer(right_type))
		{
			to_tree(prs, OP_WIDEN);
		}

		result_type = TYPE_FLOATING;
	}

	if (token == TK_PIPE_PIPE || token == TK_AMP_AMP)
	{
		to_tree(prs, token_to_binary(token));
		node_add_arg(&prs->nd, 0); // FIXME: useless

		// FIXME: just remove it after MIPS integration
		node_set_arg(&operator.nd, 0, node_save(&prs->nd));
		node_set_arg(&operator.nd, 0, node_get_arg(&operator.nd, 0) + 1);
	}
	else
	{
		float_operation(prs, result_type, token_to_binary(token));
	}

	if (is_integer_operator(token))
	{
		result_type = TYPE_INTEGER;
	}

	operands_push(prs, VALUE, result_type);
}
=======
	if (!operand.is_valid)
	{
	   return expr_broken();
   }

	const item_t operand_type = node_get_arg(&operand.nd, 0);

	item_t result_type = 0;
	category_t category = RVALUE;
	bool is_prefix = true;
>>>>>>> f23af3bc

	switch (op_kind)
	{
		case UN_POSTINC:
		case UN_POSTDEC:
			is_prefix = false;
			// fallthrough;
		case UN_PREINC:
		case UN_PREDEC:
		{
<<<<<<< HEAD
			const item_t type = stack_pop(&prs->anonymous);
			if (type_is_structure(prs->sx, type) && !prs->is_in_assignment)
			{
				node_set_type(&prs->nd, OP_COPY0ST);
				node_set_arg(&prs->nd, 0, prs->operand_displ);
				node_add_arg(&prs->nd, type_get(prs->sx, (size_t)type + 1));
=======
			if (!type_is_arithmetic(operand_type))
			{
				semantics_error(prs, loc, typecheck_illegal_increment, op_kind);
				return expr_broken();
>>>>>>> f23af3bc
			}

			if (node_get_arg(&operand.nd, 1) != LVALUE)
			{
<<<<<<< HEAD
				node_set_type(&prs->nd, type_is_floating(type)
							  ? operation_to_float_ver(OP_IDENT_TO_VAL)
							  : OP_IDENT_TO_VAL);
=======
				semantics_error(prs, loc, typecheck_expression_not_lvalue);
				return expr_broken();
>>>>>>> f23af3bc
			}

			result_type = operand_type;
			break;
		}

		case UN_ADDRESS:
		{
<<<<<<< HEAD
			const item_t type = stack_pop(&prs->anonymous);
			if (type_is_structure(prs->sx, type) && !prs->is_in_assignment)
			{
				to_tree(prs, OP_COPY1ST);
				node_add_arg(&prs->nd, type_get(prs->sx, (size_t)type + 1));
			}
			else if (!type_is_array(prs->sx, type) && !type_is_pointer(prs->sx, type))
			{
				float_operation(prs, type, OP_ADDR_TO_VAL);
			}

			operands_push(prs, VALUE, type);
		}
		break;
=======
			if (node_get_arg(&operand.nd, 1) != LVALUE)
			{
				semantics_error(prs, loc, typecheck_invalid_lvalue_addrof);
				return expr_broken();
			}
>>>>>>> f23af3bc

			result_type = (item_t)type_add(prs->sx, (item_t[]){ TYPE_POINTER, operand_type }, 2);
			break;
		}

		case UN_INDIRECTION:
		{
<<<<<<< HEAD
			if (type_is_floating(type))
=======
			if (!type_is_pointer(prs->sx, operand_type))
>>>>>>> f23af3bc
			{
				semantics_error(prs, loc, typecheck_indirection_requires_pointer);
				return expr_broken();
			}

			result_type = type_get(prs->sx, (size_t)operand_type + 1);
			category = LVALUE;
			break;
		}

		case UN_PLUS:
		case UN_MINUS:
		{
<<<<<<< HEAD
			if (type_is_floating(type))
			{
				node_add_double(&nd_init_list, sign * prs->lxr->num_double);
			}
			else
=======
			if (!type_is_arithmetic(operand_type))
>>>>>>> f23af3bc
			{
				semantics_error(prs, loc, typecheck_unary_expr, operand_type);
				return expr_broken();
			}

			result_type = operand_type;
			break;
		}

<<<<<<< HEAD
	node_set_arg(&nd_init_list, 0, length);
	if (!token_try_consume(prs, TK_R_BRACE))
	{
		parser_error(prs, no_comma_or_end);
		token_skip_until(prs, TK_R_BRACE | TK_SEMICOLON);
	}

	return type_array(prs->sx, type);
}

static void parse_standard_function_call(parser *const prs)
{
	const token_t func = prs->token;
	token_consume(prs);

	if (!token_try_consume(prs, TK_L_PAREN))
	{
		parser_error(prs, no_leftbr_in_stand_func);
		token_skip_until(prs, TK_R_PAREN | TK_SEMICOLON);
		return;
	}

	if (func == TK_UPB)
	{
		parse_assignment_expression_internal(prs);
		to_value(prs);

		if (!type_is_integer(stack_pop(&prs->anonymous)))
		{
			parser_error(prs, not_int_in_stanfunc);
		}

		token_expect_and_consume(prs, TK_COMMA, no_comma_in_act_params_stanfunc);

		parse_assignment_expression_internal(prs);
		to_value(prs);

		if (!type_is_array(prs->sx, stack_pop(&prs->anonymous)))
		{
			parser_error(prs, not_array_in_stanfunc);
		}

		operands_push(prs, VALUE, TYPE_INTEGER);
		to_tree(prs, OP_UPB);
	}
	else if (func == TK_ABS)
	{
		parse_assignment_expression_internal(prs);
		to_value(prs);

		if (type_is_integer(stack_pop(&prs->anonymous)))
		{
			operands_push(prs, VALUE, TYPE_INTEGER);
			to_tree(prs, OP_ABSI);
		}
		else
		{
			operands_push(prs, VALUE, TYPE_FLOATING);
			to_tree(prs, OP_ABS);
		}
	}

	token_expect_and_consume(prs, TK_R_PAREN, no_rightbr_in_stand_func);
=======
		case UN_NOT:
		{
			if (!type_is_integer(operand_type))
			{
				semantics_error(prs, loc, typecheck_unary_expr, operand_type);
				return expr_broken();
			}

			result_type = TYPE_INTEGER;
			break;
		}

		case UN_LOGNOT:
		{
			if (!type_is_scalar(prs->sx, operand_type))
			{
				semantics_error(prs, loc, typecheck_unary_expr, operand_type);
				return expr_broken();
			}

			result_type = TYPE_INTEGER;
			break;
		}
	}

	node unary_node = create_node(prs, OP_UNARY);
	node_add_arg(&unary_node, result_type);		// Тип значения
	node_add_arg(&unary_node, category);		// Категория значения
	node_add_arg(&unary_node, op_kind);			// Тип унарного оператора
	node_set_child(&unary_node, &operand.nd);	// Выражение-операнд

	location_t location = is_prefix
						? (location_t){ loc.begin, operand.location.end }
						: (location_t){ operand.location.begin, loc.end };

	return expr(unary_node, location);
}

/**
 *	Make binary expression
 *
 *	@param	prs					Parser
 *	@param	left				Left operand
 *	@param	right				Right operand
 *	@param	operator_kind		Operator kind
 *	@param	operator_location	Operator location
 *
 *	@return	Binary expression
 */
static expression make_binary_expression(parser *const prs, expression left, expression right
	, const binary_t operator_kind, const location_t operator_location)
{
	if (!left.is_valid || !right.is_valid)
	{
		return expr_broken();
	}

	const item_t left_type = node_get_arg(&left.nd, 0);
	const item_t right_type = node_get_arg(&right.nd, 0);

	if (operation_is_assignment(operator_kind)
		&& ((node_get_arg(&left.nd, 1) != LVALUE)
			|| (type_is_floating(right_type) && type_is_integer(left_type))))
	{
		semantics_error(prs, operator_location, unassignable);
		return expr_broken();
	}

	item_t result_type;
	if (operator_kind == BIN_COMMA)
	{
		result_type = right_type;
	}
	else if (operator_kind == BIN_ASSIGN)
	{
		// Особый случай, так как тут могут быть операции с агрегатными типами

		// Несовпадение типов может быть только в случае, когда слева floating, а справа integer
		if (left_type != right_type && !(type_is_floating(left_type) && type_is_integer(right_type)))
		{
			semantics_error(prs, operator_location, typecheck_convert_incompatible);
			return expr_broken();
		}

		result_type = left_type;
	}
	else
	{
		if (!type_is_arithmetic(left_type) || !type_is_arithmetic(right_type))
		{
			semantics_error(prs, operator_location, typecheck_binary_expr);
			return expr_broken();
		}

		if (operation_is_assignment(operator_kind) && (node_get_arg(&left.nd, 1) != LVALUE))
		{
			semantics_error(prs, operator_location, unassignable);
			return expr_broken();
		}

		switch (operator_kind)
		{
			case BIN_REM:
			case BIN_LOG_OR:
			case BIN_LOG_AND:
			case BIN_OR:
			case BIN_AND:
			case BIN_SHL:
			case BIN_SHR:
			case BIN_REM_ASSIGN:
			case BIN_OR_ASSIGN:
			case BIN_AND_ASSIGN:
			case BIN_SHL_ASSIGN:
			case BIN_SHR_ASSIGN:
			{
				if (!type_is_integer(left_type) || !type_is_integer(right_type))
				{
					semantics_error(prs, operator_location, int_op_for_float);
					return expr_broken();
				}

				result_type = TYPE_INTEGER;
				break;
			}

			default:
				result_type = type_is_floating(left_type) ? TYPE_FLOATING : right_type;
				break;
		}
	}

	node binary_node = create_node(prs, OP_BINARY);
	node_add_arg(&binary_node, result_type);		// Тип значения
	node_add_arg(&binary_node, RVALUE);				// Категория значения
	node_add_arg(&binary_node, operator_kind);		// Вид оператора
	node_set_child(&binary_node, &left.nd);			// Второй операнд
	node_set_child(&binary_node, &right.nd);		// Третий операнд

	return expr(binary_node, (location_t){ left.location.begin, right.location.end });
>>>>>>> f23af3bc
}

/**
 *	Make ternary expression
 *
 *	@param	prs					Parser
 *	@param	left				First operand
 *	@param	middle				Second operand
 *	@param	right				Third operand
 *	@param	colon_location		Operator location
 *
 *	@return	Ternary expression
 */
static expression make_ternary_expression(parser *const prs, expression left, expression middle, expression right
	, location_t colon_location)
{
	if (!left.is_valid || !middle.is_valid || !right.is_valid)
	{
		return expr_broken();
	}

	const item_t left_type = node_get_arg(&left.nd, 0);
	const item_t middle_type = node_get_arg(&middle.nd, 0);
	const item_t right_type = node_get_arg(&right.nd, 0);

<<<<<<< HEAD
	prs->operand_displ = ident_get_displ(prs->sx, (size_t)id);
	node_add_arg(&prs->nd, prs->operand_displ);

	prs->last_id = (size_t)id;
	token_consume(prs);
	operands_push(prs, VARIABLE, ident_get_type(prs->sx, (size_t)id));
	return (size_t)id;
}

/**
 *	Parse constant [C99 6.5.1p2]
 *
 *	constant:
 *		character-constant
 *		integer-constant
 *		floating-constant
 *
 *	@param	prs			Parser structure
 */
static void parse_constant(parser *const prs)
{
	item_t type = TYPE_UNDEFINED;
	switch (prs->token)
	{
		case TK_CHAR_CONST:
		{
			to_tree(prs, OP_CONST);
			node_add_arg(&prs->nd, prs->lxr->num);
			type = TYPE_CHARACTER;
		}
		break;

		case TK_INT_CONST:
		{
			to_tree(prs, OP_CONST);
			node_add_arg(&prs->nd, prs->lxr->num);
			type = TYPE_INTEGER;
		}
		break;

		case TK_FLOAT_CONST:
		{
			to_tree(prs, OP_CONST_D);
			node_add_double(&prs->nd, prs->lxr->num_double);
			type = TYPE_FLOATING;
		}
		break;
=======
	if (!type_is_scalar(prs->sx, left_type))
	{
		semantics_error(prs, left.location, typecheck_statement_requires_scalar);
		return expr_broken();
	}

	item_t result_type = middle_type;
>>>>>>> f23af3bc

	if ((type_is_floating(middle_type) && type_is_integer(right_type))
		|| (type_is_integer(middle_type) && type_is_floating(right_type)))
	{
		result_type = TYPE_FLOATING;
	}
	else if (middle_type != right_type)
	{
		semantics_error(prs, colon_location, typecheck_cond_incompatible_operands);
		return expr_broken();
	}

<<<<<<< HEAD
	token_consume(prs);
	operands_push(prs, NUMBER, type);
=======
	node ternary_node = create_node(prs, OP_TERNARY);
	node_add_arg(&ternary_node, result_type);		// Тип значения
	node_add_arg(&ternary_node, RVALUE);			// Категория значения
	node_set_child(&ternary_node, &left.nd);		// Первый операнд
	node_set_child(&ternary_node, &middle.nd);		// Второй операнд
	node_set_child(&ternary_node, &right.nd);		// Третий операнд

	return expr(ternary_node, (location_t){ left.location.begin, right.location.end });
>>>>>>> f23af3bc
}

/**
 *	Parse primary expression [C99 6.5.1]
 *
 *	primary-expression:
 *		identifier
 *		constant
 *		string-literal
 *		'(' expression ')'
 *
 *	@param	prs			Parser
 *
 *	@return	Primary expression
 */
static expression parse_primary_expression(parser *const prs)
{
	switch (prs->token)
	{
		case TK_IDENTIFIER:
		{
			const size_t representation = prs->lxr->repr;
			const item_t identifier = repr_get_reference(prs->sx, representation);
			const location_t location = token_consume(prs);

			if (identifier == ITEM_MAX)
			{
				semantics_error(prs, location, undeclared_var_use, repr_get_name(prs->sx, representation));
				return expr_broken();
			}

			const item_t type = ident_get_type(prs->sx, (size_t)identifier);
			const category_t category = type_is_function(prs->sx, type) ? RVALUE : LVALUE;

			node identifier_node = create_node(prs, OP_IDENTIFIER);
			node_add_arg(&identifier_node, type);			// Тип значения идентификатора
			node_add_arg(&identifier_node, category);		// Категория значения идентификатора
			node_add_arg(&identifier_node, identifier);		// Индекс в таблице идентификаторов

			return expr(identifier_node, location);
		}

		case TK_CHAR_CONST:
		case TK_INT_CONST:
		{
			const item_t value = prs->lxr->num;
			const location_t location = token_consume(prs);

			node constant_node = create_node(prs, OP_CONSTANT);
			node_add_arg(&constant_node, TYPE_INTEGER);		// Тип значения константы
			node_add_arg(&constant_node, RVALUE);			// Категория значения константы
			node_add_arg(&constant_node, value);			// Значение константы

			return expr(constant_node, location);
		}

		case TK_FLOAT_CONST:
		{
			item_t value;
			memcpy(&value, &prs->lxr->num_double, sizeof(double));
			const location_t location = token_consume(prs);

			node constant_node = create_node(prs, OP_CONSTANT);
			node_add_arg(&constant_node, TYPE_FLOATING);	// Тип значения константы
			node_add_arg(&constant_node, RVALUE);			// Категория значения константы
			node_add_arg(&constant_node, value);			// Значение константы

			return expr(constant_node, location);
		}

		case TK_STRING:
		{
			const char32_t* string = prs->lxr->lexstr;
			const size_t length = (size_t)prs->lxr->num;
			const item_t type = type_array(prs->sx, TYPE_CHARACTER);
			const location_t location = token_consume(prs);

			node string_node = create_node(prs, OP_STRING);
			node_add_arg(&string_node, type);				// Тип строки
			node_add_arg(&string_node, LVALUE);				// Категория значения строки
			for (size_t i = 0; i < length; i++)
			{
				node_add_arg(&string_node, string[i]);		// i-ый символ строки
			}

<<<<<<< HEAD
				parse_unary_expression(prs);
				const operand_t type = prs->last_type;
				const item_t mode = stack_pop(&prs->anonymous);
				if (!type_is_pointer(prs->sx, mode))
				{
					parser_error(prs, not_pointer_in_cast);
				}
=======
			return expr(string_node, location);
		}
>>>>>>> f23af3bc

		case TK_L_PAREN:
		{
			const location_t l_paren_location = token_consume(prs);
			expression result = parse_expression(prs);
			if (!token_try_consume(prs, TK_R_PAREN))
			{
				parser_error(prs, expected_r_paren, l_paren_location);
				return expr_broken();
			}

			return result;
		}

		default:
<<<<<<< HEAD
			if (prs->token > BEGIN_TK_FUNC && prs->token < END_TK_FUNC)
			{
				parse_standard_function_call(prs);
			}
			else
			{
				parser_error(prs, expected_expression, prs->token);
				operands_push(prs, NUMBER, TYPE_UNDEFINED);
				token_consume(prs);
			}
			break;
=======
			parser_error(prs, expected_expression);
			return expr_broken();
>>>>>>> f23af3bc
	}
}

/**
 *	Parse subscripting expression suffix [C99 6.5.2.1]
 *
 *	postfix-expression:
 *		postfix-expression '[' expression ']'
 *
 *	@param	prs			Parser
 *	@param	operand		Expression for subscripting
 *
 *	@return	Subscripting expression
 */
static expression parse_subscripting_expression_suffix(parser *const prs, expression operand)
{
	const location_t l_square_location = token_consume(prs);
	expression index = parse_expression(prs);

<<<<<<< HEAD
	const operand_t peek = prs->last_type;
	const size_t type = (size_t)stack_pop(&prs->anonymous);
	const size_t record_length = (size_t)type_get(prs->sx, type + 2);
	if (record_length == ITEM_MAX)
=======
	if (prs->token != TK_R_SQUARE)
>>>>>>> f23af3bc
	{
		parser_error(prs, expected_r_square, l_square_location);
		return expr_broken();
	}

	const location_t r_square_location = token_consume(prs);

	if (!operand.is_valid)
	{
<<<<<<< HEAD
		const item_t field_type = type_get(prs->sx, type + 3 + i);

		if ((size_t)type_get(prs->sx, type + 4 + i) == prs->lxr->repr)
		{
			operands_push(prs, peek, field_type);
			return select_displ;
		}
		else
		{
			// Прибавляем к суммарному смещению длину поля
			select_displ += (item_t)type_size(prs->sx, field_type);
		}
=======
		return expr_broken();
	}

	const item_t operand_type = node_get_arg(&operand.nd, 0);
	if (!type_is_array(prs->sx, operand_type))
	{
		semantics_error(prs, l_square_location, typecheck_subscript_value);
		return expr_broken();
>>>>>>> f23af3bc
	}

	if (!type_is_integer(node_get_arg(&index.nd, 0)))
	{
		semantics_error(prs, index.location, typecheck_subscript_not_integer);
		return expr_broken();
	}

	const item_t element_type = type_get(prs->sx, (size_t)operand_type + 1);

	node slice_node = create_node(prs, OP_SLICE);
	node_add_arg(&slice_node, element_type);				// Тип элемента массива
	node_add_arg(&slice_node, LVALUE);						// Категория значения вырезки
	node_set_child(&slice_node, &operand.nd);				// Выражение-операнд
	node_set_child(&slice_node, &index.nd);					// Выражение-индекс

	return expr(slice_node, (location_t){ operand.location.begin, r_square_location.end });
}

/**
 *	Parse call expression suffix [C99 6.5.2.2]
 *
 *	postfix-expression:
 *		postfix-expression '(' argument-expression-list[opt] ')'
 *
 *	argument-expression-list:
 *		assignment-expression
 *		argument-expression-list ',' assignment-expression
 *
 *	@param	prs			Parser
 *	@param	operand		Expression for call
 *
 *	@return	Call expression
 */
static expression parse_call_expression_suffix(parser *const prs, expression operand)
{
<<<<<<< HEAD
	const bool old_in_assignment = prs->is_in_assignment;
	const size_t function_type = (size_t)stack_pop(&prs->anonymous);

	if (!type_is_function(prs->sx, function_type))
=======
	const location_t l_paren_location = token_consume(prs);

	const item_t operand_type = node_get_arg(&operand.nd, 0);
	if (!type_is_function(prs->sx, operand_type))
>>>>>>> f23af3bc
	{
		semantics_error(prs, l_paren_location, typecheck_call_not_function);
		return expr_broken();
	}

<<<<<<< HEAD
	const size_t expected_args = (size_t)type_get(prs->sx, function_type + 2);
	size_t ref_arg_type = function_type + 3;
	size_t actual_args = 0;
=======
	const item_t return_type = type_get(prs->sx, (size_t)operand_type + 1);
>>>>>>> f23af3bc

	node call_node = create_node(prs, OP_CALL);
	node_add_arg(&call_node, return_type);					// Тип возвращамого значения
	node_add_arg(&call_node, RVALUE);						// Категория значения вызова
	node_add_arg(&call_node, node_get_arg(&operand.nd, 3));	// Индекс функции в таблице идентификаторов

	const size_t expected_args = (size_t)type_get(prs->sx, (size_t)operand_type + 2);
	size_t ref_arg_type = (size_t)operand_type + 3;
	size_t actual_args = 0;

	if (!token_try_consume(prs, TK_R_PAREN))
	{
		do
		{
<<<<<<< HEAD
			node_copy(&prs->nd, &nd_call1);
			const item_t expected_arg_type = type_get(prs->sx, ref_arg_type);

			if (type_is_function(prs->sx, expected_arg_type))
=======
			expression argument = parse_assignment_expression(prs);
			if (!argument.is_valid)
>>>>>>> f23af3bc
			{
				return expr_broken();
			}

<<<<<<< HEAD
				const size_t id = parse_identifier(prs);
				if (ident_get_type(prs->sx, id) != expected_arg_type)
				{
					parser_error(prs, diff_formal_param_type_and_actual);
					token_skip_until(prs, TK_COMMA | TK_R_PAREN | TK_SEMICOLON);
					continue;
				}

				const item_t displ = ident_get_displ(prs->sx, id);
				node_set_type(&prs->nd, displ < 0 ? OP_IDENT_TO_VAL : OP_CONST);
				node_set_arg(&prs->nd, 0, llabs(displ));
				to_tree(prs, OP_EXPR_END);
			}
			else if (type_is_array(prs->sx, expected_arg_type) && prs->token == TK_L_BRACE)
			{
				parse_braced_init_list(prs, type_get(prs->sx, (size_t)expected_arg_type + 1));
				to_tree(prs, OP_EXPR_END);
			}
			else
			{
				prs->left_mode = expected_arg_type;
				prs->is_in_assignment = false;
				const item_t actual_arg_type = parse_assignment_expression(prs, &prs->nd);

				if (!type_is_undefined(expected_arg_type) && !type_is_undefined(actual_arg_type))
				{
					if (type_is_integer(expected_arg_type) && type_is_floating(actual_arg_type))
					{
						parser_error(prs, float_instead_int);
					}
					else if (type_is_floating(expected_arg_type) && type_is_integer(actual_arg_type))
					{
						parse_insert_widen(prs);
					}
					else if (expected_arg_type != actual_arg_type)
					{
						parser_error(prs, diff_formal_param_type_and_actual);
					}
				}
=======
			const item_t expected_type = type_get(prs->sx, ref_arg_type);
			const item_t actual_type = node_get_arg(&argument.nd, 0);

			// Несовпадение типов может быть только в случае, когда параметр - double, а аргумент - целочисленный
			if (expected_type != actual_type && !(type_is_floating(expected_type) && type_is_integer(actual_type)))
			{
				semantics_error(prs, argument.location, typecheck_convert_incompatible);
>>>>>>> f23af3bc
			}

			node_set_child(&call_node, &argument.nd);		// i-ый аргумент вызова
			actual_args++;
			ref_arg_type++;
<<<<<<< HEAD
		} while (token_try_consume(prs, TK_COMMA));
=======
		} while (token_try_consume(prs, TK_COMMA) && expected_args != actual_args);
	}
>>>>>>> f23af3bc

	if (prs->token != TK_R_PAREN)
	{
		parser_error(prs, expected_r_paren, l_paren_location);
		return expr_broken();
	}

	const location_t r_paren_location = token_consume(prs);

	if (expected_args != actual_args)
	{
		semantics_error(prs, r_paren_location, wrong_number_of_params, expected_args, actual_args);
		return expr_broken();
	}

<<<<<<< HEAD
	prs->is_in_assignment = old_in_assignment;
	node nd_call2 = node_add_child(&nd_call1, OP_CALL2);
	node_add_arg(&nd_call2, (item_t)function_id);
	node_copy(&prs->nd, &nd_call2);
	operands_push(prs, VALUE, type_get(prs->sx, function_type + 1));
=======
	return expr(call_node, (location_t){ operand.location.begin, r_paren_location.end });
>>>>>>> f23af3bc
}

/**
 *	Parse member expression suffix [C99 6.5.2.3]
 *
 *	postfix-expression:
 *		postfix-expression '.' identifier
 *		postfix-expression '->' identifier
 *
 *	@param	prs			Parser
 *	@param	operand		Expression for accessing a member
 *
 *	@return	Member expression
 */
static expression parse_member_expression_suffix(parser *const prs, expression operand)
{
	const token_t operator_token = prs->token;
	const location_t operator_location = token_consume(prs);

	if (prs->token != TK_IDENTIFIER)
	{
		parser_error(prs, expected_identifier);
		return expr_broken();
	}

	const size_t member_name = prs->lxr->repr;
	const location_t member_location = token_consume(prs);

<<<<<<< HEAD
			const item_t type = stack_pop(&prs->anonymous);
			if (!type_is_array(prs->sx, type))
			{
				parser_error(prs, slice_not_from_array);
			}

			const item_t elem_type = type_get(prs->sx, (size_t)type + 1);
			node_add_arg(&prs->nd, elem_type);

			const item_t index_type = parse_condition(prs, &prs->nd);
			if (!type_is_integer(index_type))
			{
				parser_error(prs, index_must_be_int);
			}
=======
	if (!operand.is_valid)
	{
		return expr_broken();
	}
>>>>>>> f23af3bc

	const item_t operand_type = node_get_arg(&operand.nd, 0);
	item_t struct_type;
	category_t category;

	if (operator_token == TK_PERIOD)
	{
		if (!type_is_structure(prs->sx, operand_type))
		{
<<<<<<< HEAD
			if (prs->last_type == VARIABLE)
			{
				node_set_type(&prs->nd, OP_IDENT_TO_VAL);
			}

			to_tree(prs, OP_SELECT);

			// Здесь мы ожидаем указатель, снимаем указатель со стека и кладем саму структуру
			const item_t type = stack_pop(&prs->anonymous);
			if (!(type_is_pointer(prs->sx, type) && type_is_structure(prs->sx, type_get(prs->sx, (size_t)type + 1))))
			{
				parser_error(prs, get_field_not_from_struct_pointer);
			}

			operands_push(prs, ADDRESS, type_get(prs->sx, (size_t)type + 1));
			prs->operand_displ = find_field(prs);
			while (prs->token == TK_PERIOD)
			{
				prs->operand_displ += find_field(prs);
			}

			node_add_arg(&prs->nd, prs->operand_displ);

			// find_field вернула тип результата через стек, проверим его и вернем обратно
			const item_t field_type = stack_pop(&prs->anonymous);
			if (type_is_array(prs->sx, field_type) || type_is_pointer(prs->sx, field_type))
			{
				to_tree(prs, OP_ADDR_TO_VAL);
			}

			operands_push(prs, ADDRESS, field_type);
=======
			semantics_error(prs, operator_location, typecheck_member_reference_struct);
			return expr_broken();
>>>>>>> f23af3bc
		}

		struct_type = operand_type;
		category = (category_t)node_get_arg(&operand.nd, 1);
	}
	else // if (operator_token == TK_ARROW)
	{
		if (!type_is_struct_pointer(prs->sx, operand_type))
		{
<<<<<<< HEAD
			const operand_t peek = prs->last_type;
			const item_t type = stack_pop(&prs->anonymous);
			if (!type_is_structure(prs->sx, type))
			{
				parser_error(prs, select_not_from_struct);
			}

			if (peek == VALUE)
			{
				const size_t length = type_size(prs->sx, type);
				operands_push(prs, VALUE, type);
				prs->operand_displ = 0;
				while (prs->token == TK_PERIOD)
				{
					prs->operand_displ += find_field(prs);
				}

				const item_t field_type = stack_pop(&prs->anonymous);
				to_tree(prs, OP_COPYST);
				node_add_arg(&prs->nd, prs->operand_displ);
				node_add_arg(&prs->nd, (item_t)type_size(prs->sx, field_type));
				node_add_arg(&prs->nd, (item_t)length);
				operands_push(prs, VALUE, field_type);
			}
			else if (peek == VARIABLE)
			{
				const item_t sign = prs->operand_displ < 0 ? -1 : 1;
				operands_push(prs, VARIABLE, type);
				while (prs->token == TK_PERIOD)
				{
					prs->operand_displ += sign * find_field(prs);
				}

				node_set_arg(&prs->nd, 0, prs->operand_displ);
			}
			else //if (peek == address)
			{
				to_tree(prs, OP_SELECT);
				operands_push(prs, VARIABLE, type);
				prs->operand_displ = 0;
				while (prs->token == TK_PERIOD)
				{
					prs->operand_displ += find_field(prs);
				}

				node_add_arg(&prs->nd, prs->operand_displ);
				// find_field вернула тип результата через стек, проверим его и вернем обратно
				const item_t field_type = stack_pop(&prs->anonymous);
				if (type_is_array(prs->sx, field_type) || type_is_pointer(prs->sx, field_type))
				{
					to_tree(prs, OP_ADDR_TO_VAL);
				}

				operands_push(prs, ADDRESS, field_type);
			}
=======
			semantics_error(prs, operator_location, typecheck_member_reference_arrow);
			return expr_broken();
>>>>>>> f23af3bc
		}

		struct_type = type_get(prs->sx, (size_t)operand_type + 1);
		category = LVALUE;
	}

	item_t member_displ = 0;
	const size_t record_length = (size_t)type_get(prs->sx, (size_t)struct_type + 2);
	for (size_t i = 0; i < record_length; i += 2)
	{
		const item_t member_type = type_get(prs->sx, (size_t)struct_type + 3 + i);
		if (member_name == (size_t)type_get(prs->sx, (size_t)struct_type + 4 + i))
		{
			node select_node = create_node(prs, OP_SELECT);
			node_add_arg(&select_node, member_type);	// Тип значения поля
			node_add_arg(&select_node, category);		// Категория значения поля
			node_add_arg(&select_node, member_displ);	// Смещение поля структуры
			node_set_child(&select_node, &operand.nd);	// Выражение-операнд

<<<<<<< HEAD
		const item_t type = stack_pop(&prs->anonymous);
		if (!type_is_integer(type) && !type_is_floating(type))
		{
			parser_error(prs, wrong_operand);
=======
			return expr(select_node, (location_t){ operand.location.begin, member_location.end });
>>>>>>> f23af3bc
		}

		member_displ += (item_t)type_size(prs->sx, member_type);
	}

	semantics_error(prs, member_location, no_member, repr_get_name(prs->sx, member_name));
	return expr_broken();
}

/**
 *	Parse postfix expression suffix [C99 6.5.2]
 *
 *	postfix-expression:
 *		primary-expression
 *		postfix-expression '[' expression ']'
 *		postfix-expression '(' argument-expression-list[opt] ')'
 *		postfix-expression '.' identifier
 *		postfix-expression '->' identifier
 *		postfix-expression '++'
 *		postfix-expression '--'
 *
 *	@param	prs			Parser
 *	@param	operand		Operand of postfix expression
 *
 *	@return	Postfix expression
 */
static expression parse_postfix_expression_suffix(parser *const prs, expression operand)
{
	while (true)
	{
		switch (prs->token)
		{
<<<<<<< HEAD
			token_consume(prs);
			parse_unary_expression(prs);
			operation_t operator = token_to_unary(token);

			bool is_variable = false;
			if (prs->last_type == ADDRESS)
			{
				operator = operation_to_address_ver(operator);
			}
			else if (prs->last_type == VARIABLE)
			{
				is_variable = true;
			}
			else
			{
				parser_error(prs, unassignable_inc);
			}

			const item_t type = stack_pop(&prs->anonymous);
			if (!type_is_integer(type) && !type_is_floating(type))
			{
				parser_error(prs, wrong_operand);
			}
=======
			default:
				return operand;
>>>>>>> f23af3bc

			case TK_L_SQUARE:
				operand = parse_subscripting_expression_suffix(prs, operand);
				break;

			case TK_L_PAREN:
				operand = parse_call_expression_suffix(prs, operand);
				break;

<<<<<<< HEAD
					operands_push(prs, VALUE, type_pointer(prs->sx, stack_pop(&prs->anonymous)));
				}
				break;

				case TK_STAR:
				{
					if (prs->last_type == VARIABLE)
					{
						node_set_type(&prs->nd, OP_IDENT_TO_VAL);
					}

					const item_t type = stack_pop(&prs->anonymous);
					if (!type_is_pointer(prs->sx, type))
					{
						parser_error(prs, aster_not_for_pointer);
					}

					operands_push(prs, ADDRESS, type_get(prs->sx, (size_t)type + 1));
				}
				break;

				default:
				{
					to_value(prs);
					if (token == TK_MINUS)
					{
						if (node_get_type(&prs->nd) == OP_CONST)
						{
							node_set_arg(&prs->nd, 0, -node_get_arg(&prs->nd, 0));
						}
						else if (node_get_type(&prs->nd) == OP_CONST_D)
						{
							node_set_double(&prs->nd, 0, -node_get_double(&prs->nd, 0));
						}
						else
						{
							const item_t type = stack_pop(&prs->anonymous);
							float_operation(prs, type, OP_UNMINUS);
							operands_push(prs, VALUE, type);
						}
					}
					else
					{
						if (token != TK_PLUS)
						{
							to_tree(prs, token_to_unary(token));
						}

						const item_t type = stack_pop(&prs->anonymous);
						if ((token == TK_TILDE || token == TK_EXCLAIM) && type_is_floating(type))
						{
							parser_error(prs, int_op_for_float);
						}

						operands_push(prs, VALUE, type);
					}
				}
=======
			case TK_PERIOD:
			case TK_ARROW:
				operand = parse_member_expression_suffix(prs, operand);
				break;

			case TK_PLUS_PLUS:
				operand = make_unary_expression(prs, operand, UN_POSTINC, token_consume(prs));
				break;

			case TK_MINUS_MINUS:
				operand = make_unary_expression(prs, operand, UN_POSTDEC, token_consume(prs));
>>>>>>> f23af3bc
				break;
		}
	}
}

/**
 *	Parse unary expression [C99 6.5.3]
 *
 *	unary-expression:
 *		postfix-expression
 *		'++' unary-expression
 *		'--' unary-expression
 *		unary-operator unary-expression
 *
 *	unary-operator: one of
 *		'&' '*' '+' '-' '~' '!'
 *
 *	@param	prs			Parser
 *
 *	@return	Unary expression
 */
static expression parse_unary_expression(parser *const prs)
{
	switch (prs->token)
	{
		default:
		{
			const expression operand = parse_primary_expression(prs);
			return parse_postfix_expression_suffix(prs, operand);
		}

		case TK_PLUS_PLUS:
		case TK_MINUS_MINUS:
		case TK_AMP:
		case TK_STAR:
		case TK_PLUS:
		case TK_MINUS:
		case TK_TILDE:
		case TK_EXCLAIM:
		{
			const unary_t operator = token_to_unary(prs->token);
			const location_t operator_location = token_consume(prs);
			const expression operand = parse_unary_expression(prs);

			return make_unary_expression(prs, operand, operator, operator_location);
		}
	}
}

/**
 *	Parse right hand side of binary expression
 *
 *	@param	prs			Parser
 *	@param	LHS			Start of a binary expression
 *	@param	min_prec	Minimal precedence level
 *
 *	@return Binary expression
 */
static expression parse_RHS_of_binary_expression(parser *const prs, expression LHS, const precedence_t min_prec)
{
	precedence_t next_token_prec = get_operator_precedence(prs->token);
	while (next_token_prec >= min_prec)
	{
		const token_t operator_token = prs->token;
		const location_t operator_location = token_consume(prs);

		bool is_binary = true;
		expression middle = expr_broken();
		if (next_token_prec == PREC_CONDITIONAL)
		{
<<<<<<< HEAD
			to_value(prs);
			if (!type_is_integer(stack_pop(&prs->anonymous)))
			{
				parser_error(prs, float_in_condition);
			}

			to_tree(prs, OP_CONDITIONAL);
			node nd_conditional;
			node_copy(&nd_conditional, &prs->nd);
			const item_t expr_type = parse_condition(prs, &nd_conditional); // then

			if (!global_type)
			{
				global_type = expr_type;
			}

			if (type_is_floating(expr_type))
			{
				global_type = TYPE_FLOATING;
			}
			else
			{
				if (addr_if == OP_EXPR_END)
				{
					node_set_type(&prs->nd, OP_NOP);
				}

				const item_t old_addr_if = addr_if;
				addr_if = (item_t)node_save(&prs->nd);
				to_tree(prs, old_addr_if);
			}

			token_expect_and_consume(prs, TK_COLON, no_colon_in_cond_expr);
			node_copy(&prs->nd, &nd_conditional);
			parse_unary_expression(prs);
			parse_subexpression(prs); // logORexpr();	else or elif
		}

		to_value(prs);
		// Это особый случай, когда после OP_EXPR_END мы храним дополнительную информацию
		prs->nd = node_add_child(&prs->nd, OP_EXPR_END);

		if (type_is_floating(stack_pop(&prs->anonymous)))
		{
			global_type = TYPE_FLOATING;
		}
		else
		{
			if (addr_if == OP_EXPR_END)
=======
			is_binary = false;
			middle = parse_expression(prs);

			if (prs->token != TK_COLON)
>>>>>>> f23af3bc
			{
				parser_error(prs, expected_colon_in_conditional, operator_location);
			}
		}

		expression RHS = parse_unary_expression(prs);

		const precedence_t this_prec = next_token_prec;
		next_token_prec = get_operator_precedence(prs->token);

		const bool is_right_associative = this_prec == PREC_CONDITIONAL || this_prec == PREC_ASSIGNMENT;
		if (this_prec < next_token_prec || (this_prec == next_token_prec && is_right_associative))
		{
<<<<<<< HEAD
			node node_addr = node_load(&prs->sx->tree, (size_t)addr_if);
			node_set_type(&node_addr, type_is_floating(global_type) ? OP_WIDEN : OP_NOP);

			node_addr = node_get_child(&node_addr, 0);
			addr_if = node_get_type(&node_addr);
			node_set_type(&node_addr, OP_EXPR_END);
=======
			RHS = parse_RHS_of_binary_expression(prs, RHS, (this_prec + !is_right_associative));
			next_token_prec = get_operator_precedence(prs->token);
>>>>>>> f23af3bc
		}

<<<<<<< HEAD
static inline void assignment_to_void(parser *const prs)
{
	node_set_type(&prs->nd, operation_to_void_ver(node_get_type(&prs->nd)));
}

static void parse_assignment_expression_internal(parser *const prs)
{
	if (prs->token == TK_L_BRACE)
	{
		const item_t type = prs->left_mode;
		if (type_is_structure(prs->sx, type) || type_is_array(prs->sx, type))
		{
			parse_braced_initializer(prs, &prs->nd, type);
			prs->left_mode = type;
		}
		else
		{
			parser_error(prs, init_not_struct);
		}

		operands_push(prs, VALUE, type);
		return;
	}

	parse_unary_expression(prs);
	const operand_t type = prs->last_type;
	prs->left_mode = stack_pop(&prs->anonymous);
	operands_push(prs, type, prs->left_mode);

	if (is_assignment_operator(prs->token))
	{
		const item_t target_displ = prs->operand_displ;
		const operand_t left_type = prs->last_type;
		if (left_type == VALUE)
		{
			parser_error(prs, unassignable);
		}

		token_t token = prs->token;
		operation_t operator = token_to_binary(token);
		token_consume(prs);

		prs->is_in_assignment = true;
		parse_assignment_expression_internal(prs);
		prs->is_in_assignment = false;

		// Снимаем типы операндов со стека
		const operand_t right_type = prs->last_type;
		const item_t right_mode = stack_pop(&prs->anonymous);
		const item_t left_mode = stack_pop(&prs->anonymous);
		item_t result_mode = right_mode;

		if (is_int_assignment_operator(token) && (type_is_floating(left_mode) || type_is_floating(right_mode)))
		{
			parser_error(prs, int_op_for_float);
		}
		else if (type_is_array(prs->sx, left_mode))
		{
			parser_error(prs, array_assigment);
		}
		else if (type_is_structure(prs->sx, left_mode))
		{
			if (left_mode != right_mode) // типы должны быть равны
			{
				parser_error(prs, type_missmatch);
			}

			if (token != TK_EQUAL) // в структуру можно присваивать только с помощью =
			{
				parser_error(prs, wrong_struct_ass);
			}

			if (right_type == VALUE)
			{
				operator = left_type == VARIABLE ? OP_COPY0ST_ASSIGN : OP_COPY1ST_ASSIGN;
			}
			else
			{
				operator = left_type == VARIABLE
					? right_type == VARIABLE
						? OP_COPY00 : OP_COPY01
					: right_type == VARIABLE
						? OP_COPY10 : OP_COPY11;
			}

			to_tree(prs, operator);
			if (left_type == VARIABLE)
			{
				node_add_arg(&prs->nd, target_displ);
			}
			if (right_type == VARIABLE)
			{
				node_add_arg(&prs->nd, prs->operand_displ);
			}
			node_add_arg(&prs->nd, type_get(prs->sx, (size_t)left_mode + 1));
			prs->operand_displ = target_displ;
			operands_push(prs, left_type, left_mode);
		}
		else // оба операнда базового типа или указатели
		{
			// В указатель можно присваивать только с помощью '='
			if (type_is_pointer(prs->sx, left_mode) && token != TK_EQUAL)
			{
				parser_error(prs, wrong_struct_ass);
			}

			if (type_is_integer(left_mode) && type_is_floating(right_mode))
			{
				parser_error(prs, assmnt_float_to_int);
			}

			// Здесь мы используем стек, чтобы передать в to_value тип и вид значения
			// Это не очень красивый вариант, но рабочий: мы точно знаем, где эти тип и вид взять
			// TODO: придумать вариант красивее
			operands_push(prs, right_type, right_mode);
			to_value(prs);
			stack_pop(&prs->anonymous);

			if (type_is_floating(left_mode) && type_is_integer(right_mode))
			{
				to_tree(prs, OP_WIDEN);
				result_mode = TYPE_FLOATING;
			}
			if (type_is_pointer(prs->sx, left_mode) && type_is_pointer(prs->sx, right_mode) && left_mode != right_mode)
			{
				// проверка нужна только для указателей
				parser_error(prs, type_missmatch);
			}

			if (left_type == ADDRESS)
			{
				operator = operation_to_address_ver(operator);
			}
			float_operation(prs, result_mode, operator);
			if (left_type == VARIABLE)
			{
				prs->operand_displ = target_displ;
				node_add_arg(&prs->nd, target_displ);
			}
			operands_push(prs, VALUE, left_mode);
=======
		if (is_binary)
		{
			const binary_t operator = token_to_binary(operator_token);
			LHS = make_binary_expression(prs, LHS, RHS, operator, operator_location);
		}
		else
		{
			LHS = make_ternary_expression(prs, LHS, middle, RHS, operator_location);
>>>>>>> f23af3bc
		}
	}

	return LHS;
}


/*
 *	 __     __   __     ______   ______     ______     ______   ______     ______     ______
 *	/\ \   /\ "-.\ \   /\__  _\ /\  ___\   /\  == \   /\  ___\ /\  __ \   /\  ___\   /\  ___\
 *	\ \ \  \ \ \-.  \  \/_/\ \/ \ \  __\   \ \  __<   \ \  __\ \ \  __ \  \ \ \____  \ \  __\
 *	 \ \_\  \ \_\\"\_\    \ \_\  \ \_____\  \ \_\ \_\  \ \_\    \ \_\ \_\  \ \_____\  \ \_____\
 *	  \/_/   \/_/ \/_/     \/_/   \/_____/   \/_/ /_/   \/_/     \/_/\/_/   \/_____/   \/_____/
 */


expression parse_assignment_expression(parser *const prs)
{
	const expression LHS = parse_unary_expression(prs);
	return parse_RHS_of_binary_expression(prs, LHS, PREC_ASSIGNMENT);
}

expression parse_expression(parser *const prs)
{
<<<<<<< HEAD
	node_copy(&prs->nd, parent);
	parse_expression_internal(prs);
	to_value(prs);
	to_tree(prs, OP_EXPR_END);
	return stack_pop(&prs->anonymous);
}

void parse_string_literal(parser *const prs, node *const parent)
{
	node_copy(&prs->nd, parent);
	to_tree(prs, OP_STRING);
	node_add_arg(&prs->nd, prs->lxr->num);

	for (int i = 0; i < prs->lxr->num; i++)
	{
		node_add_arg(&prs->nd, prs->lxr->lexstr[i]);
	}

	token_consume(prs);
	operands_push(prs, VALUE, type_array(prs->sx, TYPE_CHARACTER));
=======
	const expression LHS = parse_assignment_expression(prs);
	return parse_RHS_of_binary_expression(prs, LHS, PREC_COMMA);
>>>>>>> f23af3bc
}

expression parse_constant_expression(parser *const prs)
{
	// Тут никогда не было проверок, что это на самом деле константное выражение
	// TODO: Проверять, что это константное выражение
	const expression LHS = parse_unary_expression(prs);
	return parse_RHS_of_binary_expression(prs, LHS, PREC_CONDITIONAL);
}<|MERGE_RESOLUTION|>--- conflicted
+++ resolved
@@ -81,19 +81,11 @@
 		case TK_EXCLAIM_EQUAL:
 			return PREC_EQUALITY;
 
-<<<<<<< HEAD
-static inline int operands_push(parser *const prs, const operand_t kind, const item_t type)
-{
-	prs->last_type = kind;
-	return stack_push(&prs->anonymous, type);
-}
-=======
 		case TK_GREATER_EQUAL:
 		case TK_LESS_EQUAL:
 		case TK_GREATER:
 		case TK_LESS:
 			return PREC_RELATIONAL;
->>>>>>> f23af3bc
 
 		case TK_LESS_LESS:
 		case TK_GREATER_GREATER:
@@ -128,11 +120,7 @@
 /** Return valid expression from AST node */
 static expression expr(const node expr_node, const location_t location)
 {
-<<<<<<< HEAD
-	to_tree(prs, type_is_floating(type) ? operation_to_float_ver(operation) : operation);
-=======
 	return (expression){ .is_valid = true, .location = location, .nd = expr_node };
->>>>>>> f23af3bc
 }
 
 /** Return invalid expression */
@@ -153,70 +141,16 @@
  */
 static expression make_unary_expression(parser *const prs, expression operand, unary_t op_kind, location_t loc)
 {
-<<<<<<< HEAD
-	const token_t token = operator.token;
-	const item_t right_type = stack_pop(&prs->anonymous);
-	const item_t left_type = stack_pop(&prs->anonymous);
-	item_t result_type = right_type;
-
-	if (type_is_pointer(prs->sx, left_type) || type_is_pointer(prs->sx, right_type))
-	{
-		parser_error(prs, operand_is_pointer);
-	}
-
-	if (type_is_floating(left_type) || type_is_floating(right_type))
-	{
-		if (token == TK_PIPE_PIPE || token == TK_AMP_AMP || token == TK_PIPE || token == TK_CARET
-			|| token == TK_AMP || token == TK_GREATER_GREATER || token == TK_LESS_LESS || token == TK_PERCENT)
-		{
-			parser_error(prs, int_op_for_float);
-		}
-
-		if (type_is_integer(left_type))
-		{
-			to_tree(prs, OP_WIDEN1);
-		}
-		else if (type_is_integer(right_type))
-		{
-			to_tree(prs, OP_WIDEN);
-		}
-
-		result_type = TYPE_FLOATING;
-	}
-
-	if (token == TK_PIPE_PIPE || token == TK_AMP_AMP)
-	{
-		to_tree(prs, token_to_binary(token));
-		node_add_arg(&prs->nd, 0); // FIXME: useless
-
-		// FIXME: just remove it after MIPS integration
-		node_set_arg(&operator.nd, 0, node_save(&prs->nd));
-		node_set_arg(&operator.nd, 0, node_get_arg(&operator.nd, 0) + 1);
-	}
-	else
-	{
-		float_operation(prs, result_type, token_to_binary(token));
-	}
-
-	if (is_integer_operator(token))
-	{
-		result_type = TYPE_INTEGER;
-	}
-
-	operands_push(prs, VALUE, result_type);
-}
-=======
 	if (!operand.is_valid)
 	{
 	   return expr_broken();
-   }
+	}
 
 	const item_t operand_type = node_get_arg(&operand.nd, 0);
 
 	item_t result_type = 0;
 	category_t category = RVALUE;
 	bool is_prefix = true;
->>>>>>> f23af3bc
 
 	switch (op_kind)
 	{
@@ -227,31 +161,16 @@
 		case UN_PREINC:
 		case UN_PREDEC:
 		{
-<<<<<<< HEAD
-			const item_t type = stack_pop(&prs->anonymous);
-			if (type_is_structure(prs->sx, type) && !prs->is_in_assignment)
-			{
-				node_set_type(&prs->nd, OP_COPY0ST);
-				node_set_arg(&prs->nd, 0, prs->operand_displ);
-				node_add_arg(&prs->nd, type_get(prs->sx, (size_t)type + 1));
-=======
 			if (!type_is_arithmetic(operand_type))
 			{
 				semantics_error(prs, loc, typecheck_illegal_increment, op_kind);
 				return expr_broken();
->>>>>>> f23af3bc
 			}
 
 			if (node_get_arg(&operand.nd, 1) != LVALUE)
 			{
-<<<<<<< HEAD
-				node_set_type(&prs->nd, type_is_floating(type)
-							  ? operation_to_float_ver(OP_IDENT_TO_VAL)
-							  : OP_IDENT_TO_VAL);
-=======
 				semantics_error(prs, loc, typecheck_expression_not_lvalue);
 				return expr_broken();
->>>>>>> f23af3bc
 			}
 
 			result_type = operand_type;
@@ -260,28 +179,11 @@
 
 		case UN_ADDRESS:
 		{
-<<<<<<< HEAD
-			const item_t type = stack_pop(&prs->anonymous);
-			if (type_is_structure(prs->sx, type) && !prs->is_in_assignment)
-			{
-				to_tree(prs, OP_COPY1ST);
-				node_add_arg(&prs->nd, type_get(prs->sx, (size_t)type + 1));
-			}
-			else if (!type_is_array(prs->sx, type) && !type_is_pointer(prs->sx, type))
-			{
-				float_operation(prs, type, OP_ADDR_TO_VAL);
-			}
-
-			operands_push(prs, VALUE, type);
-		}
-		break;
-=======
 			if (node_get_arg(&operand.nd, 1) != LVALUE)
 			{
 				semantics_error(prs, loc, typecheck_invalid_lvalue_addrof);
 				return expr_broken();
 			}
->>>>>>> f23af3bc
 
 			result_type = (item_t)type_add(prs->sx, (item_t[]){ TYPE_POINTER, operand_type }, 2);
 			break;
@@ -289,11 +191,7 @@
 
 		case UN_INDIRECTION:
 		{
-<<<<<<< HEAD
-			if (type_is_floating(type))
-=======
 			if (!type_is_pointer(prs->sx, operand_type))
->>>>>>> f23af3bc
 			{
 				semantics_error(prs, loc, typecheck_indirection_requires_pointer);
 				return expr_broken();
@@ -307,15 +205,7 @@
 		case UN_PLUS:
 		case UN_MINUS:
 		{
-<<<<<<< HEAD
-			if (type_is_floating(type))
-			{
-				node_add_double(&nd_init_list, sign * prs->lxr->num_double);
-			}
-			else
-=======
 			if (!type_is_arithmetic(operand_type))
->>>>>>> f23af3bc
 			{
 				semantics_error(prs, loc, typecheck_unary_expr, operand_type);
 				return expr_broken();
@@ -325,71 +215,6 @@
 			break;
 		}
 
-<<<<<<< HEAD
-	node_set_arg(&nd_init_list, 0, length);
-	if (!token_try_consume(prs, TK_R_BRACE))
-	{
-		parser_error(prs, no_comma_or_end);
-		token_skip_until(prs, TK_R_BRACE | TK_SEMICOLON);
-	}
-
-	return type_array(prs->sx, type);
-}
-
-static void parse_standard_function_call(parser *const prs)
-{
-	const token_t func = prs->token;
-	token_consume(prs);
-
-	if (!token_try_consume(prs, TK_L_PAREN))
-	{
-		parser_error(prs, no_leftbr_in_stand_func);
-		token_skip_until(prs, TK_R_PAREN | TK_SEMICOLON);
-		return;
-	}
-
-	if (func == TK_UPB)
-	{
-		parse_assignment_expression_internal(prs);
-		to_value(prs);
-
-		if (!type_is_integer(stack_pop(&prs->anonymous)))
-		{
-			parser_error(prs, not_int_in_stanfunc);
-		}
-
-		token_expect_and_consume(prs, TK_COMMA, no_comma_in_act_params_stanfunc);
-
-		parse_assignment_expression_internal(prs);
-		to_value(prs);
-
-		if (!type_is_array(prs->sx, stack_pop(&prs->anonymous)))
-		{
-			parser_error(prs, not_array_in_stanfunc);
-		}
-
-		operands_push(prs, VALUE, TYPE_INTEGER);
-		to_tree(prs, OP_UPB);
-	}
-	else if (func == TK_ABS)
-	{
-		parse_assignment_expression_internal(prs);
-		to_value(prs);
-
-		if (type_is_integer(stack_pop(&prs->anonymous)))
-		{
-			operands_push(prs, VALUE, TYPE_INTEGER);
-			to_tree(prs, OP_ABSI);
-		}
-		else
-		{
-			operands_push(prs, VALUE, TYPE_FLOATING);
-			to_tree(prs, OP_ABS);
-		}
-	}
-
-	token_expect_and_consume(prs, TK_R_PAREN, no_rightbr_in_stand_func);
-=======
 		case UN_NOT:
 		{
 			if (!type_is_integer(operand_type))
@@ -529,7 +354,6 @@
 	node_set_child(&binary_node, &right.nd);		// Третий операнд
 
 	return expr(binary_node, (location_t){ left.location.begin, right.location.end });
->>>>>>> f23af3bc
 }
 
 /**
@@ -555,55 +379,6 @@
 	const item_t middle_type = node_get_arg(&middle.nd, 0);
 	const item_t right_type = node_get_arg(&right.nd, 0);
 
-<<<<<<< HEAD
-	prs->operand_displ = ident_get_displ(prs->sx, (size_t)id);
-	node_add_arg(&prs->nd, prs->operand_displ);
-
-	prs->last_id = (size_t)id;
-	token_consume(prs);
-	operands_push(prs, VARIABLE, ident_get_type(prs->sx, (size_t)id));
-	return (size_t)id;
-}
-
-/**
- *	Parse constant [C99 6.5.1p2]
- *
- *	constant:
- *		character-constant
- *		integer-constant
- *		floating-constant
- *
- *	@param	prs			Parser structure
- */
-static void parse_constant(parser *const prs)
-{
-	item_t type = TYPE_UNDEFINED;
-	switch (prs->token)
-	{
-		case TK_CHAR_CONST:
-		{
-			to_tree(prs, OP_CONST);
-			node_add_arg(&prs->nd, prs->lxr->num);
-			type = TYPE_CHARACTER;
-		}
-		break;
-
-		case TK_INT_CONST:
-		{
-			to_tree(prs, OP_CONST);
-			node_add_arg(&prs->nd, prs->lxr->num);
-			type = TYPE_INTEGER;
-		}
-		break;
-
-		case TK_FLOAT_CONST:
-		{
-			to_tree(prs, OP_CONST_D);
-			node_add_double(&prs->nd, prs->lxr->num_double);
-			type = TYPE_FLOATING;
-		}
-		break;
-=======
 	if (!type_is_scalar(prs->sx, left_type))
 	{
 		semantics_error(prs, left.location, typecheck_statement_requires_scalar);
@@ -611,7 +386,6 @@
 	}
 
 	item_t result_type = middle_type;
->>>>>>> f23af3bc
 
 	if ((type_is_floating(middle_type) && type_is_integer(right_type))
 		|| (type_is_integer(middle_type) && type_is_floating(right_type)))
@@ -624,10 +398,6 @@
 		return expr_broken();
 	}
 
-<<<<<<< HEAD
-	token_consume(prs);
-	operands_push(prs, NUMBER, type);
-=======
 	node ternary_node = create_node(prs, OP_TERNARY);
 	node_add_arg(&ternary_node, result_type);		// Тип значения
 	node_add_arg(&ternary_node, RVALUE);			// Категория значения
@@ -636,7 +406,6 @@
 	node_set_child(&ternary_node, &right.nd);		// Третий операнд
 
 	return expr(ternary_node, (location_t){ left.location.begin, right.location.end });
->>>>>>> f23af3bc
 }
 
 /**
@@ -722,18 +491,8 @@
 				node_add_arg(&string_node, string[i]);		// i-ый символ строки
 			}
 
-<<<<<<< HEAD
-				parse_unary_expression(prs);
-				const operand_t type = prs->last_type;
-				const item_t mode = stack_pop(&prs->anonymous);
-				if (!type_is_pointer(prs->sx, mode))
-				{
-					parser_error(prs, not_pointer_in_cast);
-				}
-=======
 			return expr(string_node, location);
 		}
->>>>>>> f23af3bc
 
 		case TK_L_PAREN:
 		{
@@ -749,22 +508,8 @@
 		}
 
 		default:
-<<<<<<< HEAD
-			if (prs->token > BEGIN_TK_FUNC && prs->token < END_TK_FUNC)
-			{
-				parse_standard_function_call(prs);
-			}
-			else
-			{
-				parser_error(prs, expected_expression, prs->token);
-				operands_push(prs, NUMBER, TYPE_UNDEFINED);
-				token_consume(prs);
-			}
-			break;
-=======
 			parser_error(prs, expected_expression);
 			return expr_broken();
->>>>>>> f23af3bc
 	}
 }
 
@@ -784,14 +529,7 @@
 	const location_t l_square_location = token_consume(prs);
 	expression index = parse_expression(prs);
 
-<<<<<<< HEAD
-	const operand_t peek = prs->last_type;
-	const size_t type = (size_t)stack_pop(&prs->anonymous);
-	const size_t record_length = (size_t)type_get(prs->sx, type + 2);
-	if (record_length == ITEM_MAX)
-=======
 	if (prs->token != TK_R_SQUARE)
->>>>>>> f23af3bc
 	{
 		parser_error(prs, expected_r_square, l_square_location);
 		return expr_broken();
@@ -801,20 +539,6 @@
 
 	if (!operand.is_valid)
 	{
-<<<<<<< HEAD
-		const item_t field_type = type_get(prs->sx, type + 3 + i);
-
-		if ((size_t)type_get(prs->sx, type + 4 + i) == prs->lxr->repr)
-		{
-			operands_push(prs, peek, field_type);
-			return select_displ;
-		}
-		else
-		{
-			// Прибавляем к суммарному смещению длину поля
-			select_displ += (item_t)type_size(prs->sx, field_type);
-		}
-=======
 		return expr_broken();
 	}
 
@@ -823,7 +547,6 @@
 	{
 		semantics_error(prs, l_square_location, typecheck_subscript_value);
 		return expr_broken();
->>>>>>> f23af3bc
 	}
 
 	if (!type_is_integer(node_get_arg(&index.nd, 0)))
@@ -860,29 +583,16 @@
  */
 static expression parse_call_expression_suffix(parser *const prs, expression operand)
 {
-<<<<<<< HEAD
-	const bool old_in_assignment = prs->is_in_assignment;
-	const size_t function_type = (size_t)stack_pop(&prs->anonymous);
-
-	if (!type_is_function(prs->sx, function_type))
-=======
 	const location_t l_paren_location = token_consume(prs);
 
 	const item_t operand_type = node_get_arg(&operand.nd, 0);
 	if (!type_is_function(prs->sx, operand_type))
->>>>>>> f23af3bc
 	{
 		semantics_error(prs, l_paren_location, typecheck_call_not_function);
 		return expr_broken();
 	}
 
-<<<<<<< HEAD
-	const size_t expected_args = (size_t)type_get(prs->sx, function_type + 2);
-	size_t ref_arg_type = function_type + 3;
-	size_t actual_args = 0;
-=======
 	const item_t return_type = type_get(prs->sx, (size_t)operand_type + 1);
->>>>>>> f23af3bc
 
 	node call_node = create_node(prs, OP_CALL);
 	node_add_arg(&call_node, return_type);					// Тип возвращамого значения
@@ -897,60 +607,12 @@
 	{
 		do
 		{
-<<<<<<< HEAD
-			node_copy(&prs->nd, &nd_call1);
-			const item_t expected_arg_type = type_get(prs->sx, ref_arg_type);
-
-			if (type_is_function(prs->sx, expected_arg_type))
-=======
 			expression argument = parse_assignment_expression(prs);
 			if (!argument.is_valid)
->>>>>>> f23af3bc
 			{
 				return expr_broken();
 			}
 
-<<<<<<< HEAD
-				const size_t id = parse_identifier(prs);
-				if (ident_get_type(prs->sx, id) != expected_arg_type)
-				{
-					parser_error(prs, diff_formal_param_type_and_actual);
-					token_skip_until(prs, TK_COMMA | TK_R_PAREN | TK_SEMICOLON);
-					continue;
-				}
-
-				const item_t displ = ident_get_displ(prs->sx, id);
-				node_set_type(&prs->nd, displ < 0 ? OP_IDENT_TO_VAL : OP_CONST);
-				node_set_arg(&prs->nd, 0, llabs(displ));
-				to_tree(prs, OP_EXPR_END);
-			}
-			else if (type_is_array(prs->sx, expected_arg_type) && prs->token == TK_L_BRACE)
-			{
-				parse_braced_init_list(prs, type_get(prs->sx, (size_t)expected_arg_type + 1));
-				to_tree(prs, OP_EXPR_END);
-			}
-			else
-			{
-				prs->left_mode = expected_arg_type;
-				prs->is_in_assignment = false;
-				const item_t actual_arg_type = parse_assignment_expression(prs, &prs->nd);
-
-				if (!type_is_undefined(expected_arg_type) && !type_is_undefined(actual_arg_type))
-				{
-					if (type_is_integer(expected_arg_type) && type_is_floating(actual_arg_type))
-					{
-						parser_error(prs, float_instead_int);
-					}
-					else if (type_is_floating(expected_arg_type) && type_is_integer(actual_arg_type))
-					{
-						parse_insert_widen(prs);
-					}
-					else if (expected_arg_type != actual_arg_type)
-					{
-						parser_error(prs, diff_formal_param_type_and_actual);
-					}
-				}
-=======
 			const item_t expected_type = type_get(prs->sx, ref_arg_type);
 			const item_t actual_type = node_get_arg(&argument.nd, 0);
 
@@ -958,18 +620,13 @@
 			if (expected_type != actual_type && !(type_is_floating(expected_type) && type_is_integer(actual_type)))
 			{
 				semantics_error(prs, argument.location, typecheck_convert_incompatible);
->>>>>>> f23af3bc
 			}
 
 			node_set_child(&call_node, &argument.nd);		// i-ый аргумент вызова
 			actual_args++;
 			ref_arg_type++;
-<<<<<<< HEAD
-		} while (token_try_consume(prs, TK_COMMA));
-=======
 		} while (token_try_consume(prs, TK_COMMA) && expected_args != actual_args);
 	}
->>>>>>> f23af3bc
 
 	if (prs->token != TK_R_PAREN)
 	{
@@ -985,15 +642,7 @@
 		return expr_broken();
 	}
 
-<<<<<<< HEAD
-	prs->is_in_assignment = old_in_assignment;
-	node nd_call2 = node_add_child(&nd_call1, OP_CALL2);
-	node_add_arg(&nd_call2, (item_t)function_id);
-	node_copy(&prs->nd, &nd_call2);
-	operands_push(prs, VALUE, type_get(prs->sx, function_type + 1));
-=======
 	return expr(call_node, (location_t){ operand.location.begin, r_paren_location.end });
->>>>>>> f23af3bc
 }
 
 /**
@@ -1022,27 +671,10 @@
 	const size_t member_name = prs->lxr->repr;
 	const location_t member_location = token_consume(prs);
 
-<<<<<<< HEAD
-			const item_t type = stack_pop(&prs->anonymous);
-			if (!type_is_array(prs->sx, type))
-			{
-				parser_error(prs, slice_not_from_array);
-			}
-
-			const item_t elem_type = type_get(prs->sx, (size_t)type + 1);
-			node_add_arg(&prs->nd, elem_type);
-
-			const item_t index_type = parse_condition(prs, &prs->nd);
-			if (!type_is_integer(index_type))
-			{
-				parser_error(prs, index_must_be_int);
-			}
-=======
 	if (!operand.is_valid)
 	{
 		return expr_broken();
 	}
->>>>>>> f23af3bc
 
 	const item_t operand_type = node_get_arg(&operand.nd, 0);
 	item_t struct_type;
@@ -1052,42 +684,8 @@
 	{
 		if (!type_is_structure(prs->sx, operand_type))
 		{
-<<<<<<< HEAD
-			if (prs->last_type == VARIABLE)
-			{
-				node_set_type(&prs->nd, OP_IDENT_TO_VAL);
-			}
-
-			to_tree(prs, OP_SELECT);
-
-			// Здесь мы ожидаем указатель, снимаем указатель со стека и кладем саму структуру
-			const item_t type = stack_pop(&prs->anonymous);
-			if (!(type_is_pointer(prs->sx, type) && type_is_structure(prs->sx, type_get(prs->sx, (size_t)type + 1))))
-			{
-				parser_error(prs, get_field_not_from_struct_pointer);
-			}
-
-			operands_push(prs, ADDRESS, type_get(prs->sx, (size_t)type + 1));
-			prs->operand_displ = find_field(prs);
-			while (prs->token == TK_PERIOD)
-			{
-				prs->operand_displ += find_field(prs);
-			}
-
-			node_add_arg(&prs->nd, prs->operand_displ);
-
-			// find_field вернула тип результата через стек, проверим его и вернем обратно
-			const item_t field_type = stack_pop(&prs->anonymous);
-			if (type_is_array(prs->sx, field_type) || type_is_pointer(prs->sx, field_type))
-			{
-				to_tree(prs, OP_ADDR_TO_VAL);
-			}
-
-			operands_push(prs, ADDRESS, field_type);
-=======
 			semantics_error(prs, operator_location, typecheck_member_reference_struct);
 			return expr_broken();
->>>>>>> f23af3bc
 		}
 
 		struct_type = operand_type;
@@ -1097,66 +695,8 @@
 	{
 		if (!type_is_struct_pointer(prs->sx, operand_type))
 		{
-<<<<<<< HEAD
-			const operand_t peek = prs->last_type;
-			const item_t type = stack_pop(&prs->anonymous);
-			if (!type_is_structure(prs->sx, type))
-			{
-				parser_error(prs, select_not_from_struct);
-			}
-
-			if (peek == VALUE)
-			{
-				const size_t length = type_size(prs->sx, type);
-				operands_push(prs, VALUE, type);
-				prs->operand_displ = 0;
-				while (prs->token == TK_PERIOD)
-				{
-					prs->operand_displ += find_field(prs);
-				}
-
-				const item_t field_type = stack_pop(&prs->anonymous);
-				to_tree(prs, OP_COPYST);
-				node_add_arg(&prs->nd, prs->operand_displ);
-				node_add_arg(&prs->nd, (item_t)type_size(prs->sx, field_type));
-				node_add_arg(&prs->nd, (item_t)length);
-				operands_push(prs, VALUE, field_type);
-			}
-			else if (peek == VARIABLE)
-			{
-				const item_t sign = prs->operand_displ < 0 ? -1 : 1;
-				operands_push(prs, VARIABLE, type);
-				while (prs->token == TK_PERIOD)
-				{
-					prs->operand_displ += sign * find_field(prs);
-				}
-
-				node_set_arg(&prs->nd, 0, prs->operand_displ);
-			}
-			else //if (peek == address)
-			{
-				to_tree(prs, OP_SELECT);
-				operands_push(prs, VARIABLE, type);
-				prs->operand_displ = 0;
-				while (prs->token == TK_PERIOD)
-				{
-					prs->operand_displ += find_field(prs);
-				}
-
-				node_add_arg(&prs->nd, prs->operand_displ);
-				// find_field вернула тип результата через стек, проверим его и вернем обратно
-				const item_t field_type = stack_pop(&prs->anonymous);
-				if (type_is_array(prs->sx, field_type) || type_is_pointer(prs->sx, field_type))
-				{
-					to_tree(prs, OP_ADDR_TO_VAL);
-				}
-
-				operands_push(prs, ADDRESS, field_type);
-			}
-=======
 			semantics_error(prs, operator_location, typecheck_member_reference_arrow);
 			return expr_broken();
->>>>>>> f23af3bc
 		}
 
 		struct_type = type_get(prs->sx, (size_t)operand_type + 1);
@@ -1176,14 +716,7 @@
 			node_add_arg(&select_node, member_displ);	// Смещение поля структуры
 			node_set_child(&select_node, &operand.nd);	// Выражение-операнд
 
-<<<<<<< HEAD
-		const item_t type = stack_pop(&prs->anonymous);
-		if (!type_is_integer(type) && !type_is_floating(type))
-		{
-			parser_error(prs, wrong_operand);
-=======
 			return expr(select_node, (location_t){ operand.location.begin, member_location.end });
->>>>>>> f23af3bc
 		}
 
 		member_displ += (item_t)type_size(prs->sx, member_type);
@@ -1216,34 +749,8 @@
 	{
 		switch (prs->token)
 		{
-<<<<<<< HEAD
-			token_consume(prs);
-			parse_unary_expression(prs);
-			operation_t operator = token_to_unary(token);
-
-			bool is_variable = false;
-			if (prs->last_type == ADDRESS)
-			{
-				operator = operation_to_address_ver(operator);
-			}
-			else if (prs->last_type == VARIABLE)
-			{
-				is_variable = true;
-			}
-			else
-			{
-				parser_error(prs, unassignable_inc);
-			}
-
-			const item_t type = stack_pop(&prs->anonymous);
-			if (!type_is_integer(type) && !type_is_floating(type))
-			{
-				parser_error(prs, wrong_operand);
-			}
-=======
 			default:
 				return operand;
->>>>>>> f23af3bc
 
 			case TK_L_SQUARE:
 				operand = parse_subscripting_expression_suffix(prs, operand);
@@ -1253,65 +760,6 @@
 				operand = parse_call_expression_suffix(prs, operand);
 				break;
 
-<<<<<<< HEAD
-					operands_push(prs, VALUE, type_pointer(prs->sx, stack_pop(&prs->anonymous)));
-				}
-				break;
-
-				case TK_STAR:
-				{
-					if (prs->last_type == VARIABLE)
-					{
-						node_set_type(&prs->nd, OP_IDENT_TO_VAL);
-					}
-
-					const item_t type = stack_pop(&prs->anonymous);
-					if (!type_is_pointer(prs->sx, type))
-					{
-						parser_error(prs, aster_not_for_pointer);
-					}
-
-					operands_push(prs, ADDRESS, type_get(prs->sx, (size_t)type + 1));
-				}
-				break;
-
-				default:
-				{
-					to_value(prs);
-					if (token == TK_MINUS)
-					{
-						if (node_get_type(&prs->nd) == OP_CONST)
-						{
-							node_set_arg(&prs->nd, 0, -node_get_arg(&prs->nd, 0));
-						}
-						else if (node_get_type(&prs->nd) == OP_CONST_D)
-						{
-							node_set_double(&prs->nd, 0, -node_get_double(&prs->nd, 0));
-						}
-						else
-						{
-							const item_t type = stack_pop(&prs->anonymous);
-							float_operation(prs, type, OP_UNMINUS);
-							operands_push(prs, VALUE, type);
-						}
-					}
-					else
-					{
-						if (token != TK_PLUS)
-						{
-							to_tree(prs, token_to_unary(token));
-						}
-
-						const item_t type = stack_pop(&prs->anonymous);
-						if ((token == TK_TILDE || token == TK_EXCLAIM) && type_is_floating(type))
-						{
-							parser_error(prs, int_op_for_float);
-						}
-
-						operands_push(prs, VALUE, type);
-					}
-				}
-=======
 			case TK_PERIOD:
 			case TK_ARROW:
 				operand = parse_member_expression_suffix(prs, operand);
@@ -1323,7 +771,6 @@
 
 			case TK_MINUS_MINUS:
 				operand = make_unary_expression(prs, operand, UN_POSTDEC, token_consume(prs));
->>>>>>> f23af3bc
 				break;
 		}
 	}
@@ -1394,62 +841,10 @@
 		expression middle = expr_broken();
 		if (next_token_prec == PREC_CONDITIONAL)
 		{
-<<<<<<< HEAD
-			to_value(prs);
-			if (!type_is_integer(stack_pop(&prs->anonymous)))
-			{
-				parser_error(prs, float_in_condition);
-			}
-
-			to_tree(prs, OP_CONDITIONAL);
-			node nd_conditional;
-			node_copy(&nd_conditional, &prs->nd);
-			const item_t expr_type = parse_condition(prs, &nd_conditional); // then
-
-			if (!global_type)
-			{
-				global_type = expr_type;
-			}
-
-			if (type_is_floating(expr_type))
-			{
-				global_type = TYPE_FLOATING;
-			}
-			else
-			{
-				if (addr_if == OP_EXPR_END)
-				{
-					node_set_type(&prs->nd, OP_NOP);
-				}
-
-				const item_t old_addr_if = addr_if;
-				addr_if = (item_t)node_save(&prs->nd);
-				to_tree(prs, old_addr_if);
-			}
-
-			token_expect_and_consume(prs, TK_COLON, no_colon_in_cond_expr);
-			node_copy(&prs->nd, &nd_conditional);
-			parse_unary_expression(prs);
-			parse_subexpression(prs); // logORexpr();	else or elif
-		}
-
-		to_value(prs);
-		// Это особый случай, когда после OP_EXPR_END мы храним дополнительную информацию
-		prs->nd = node_add_child(&prs->nd, OP_EXPR_END);
-
-		if (type_is_floating(stack_pop(&prs->anonymous)))
-		{
-			global_type = TYPE_FLOATING;
-		}
-		else
-		{
-			if (addr_if == OP_EXPR_END)
-=======
 			is_binary = false;
 			middle = parse_expression(prs);
 
 			if (prs->token != TK_COLON)
->>>>>>> f23af3bc
 			{
 				parser_error(prs, expected_colon_in_conditional, operator_location);
 			}
@@ -1463,161 +858,10 @@
 		const bool is_right_associative = this_prec == PREC_CONDITIONAL || this_prec == PREC_ASSIGNMENT;
 		if (this_prec < next_token_prec || (this_prec == next_token_prec && is_right_associative))
 		{
-<<<<<<< HEAD
-			node node_addr = node_load(&prs->sx->tree, (size_t)addr_if);
-			node_set_type(&node_addr, type_is_floating(global_type) ? OP_WIDEN : OP_NOP);
-
-			node_addr = node_get_child(&node_addr, 0);
-			addr_if = node_get_type(&node_addr);
-			node_set_type(&node_addr, OP_EXPR_END);
-=======
 			RHS = parse_RHS_of_binary_expression(prs, RHS, (this_prec + !is_right_associative));
 			next_token_prec = get_operator_precedence(prs->token);
->>>>>>> f23af3bc
-		}
-
-<<<<<<< HEAD
-static inline void assignment_to_void(parser *const prs)
-{
-	node_set_type(&prs->nd, operation_to_void_ver(node_get_type(&prs->nd)));
-}
-
-static void parse_assignment_expression_internal(parser *const prs)
-{
-	if (prs->token == TK_L_BRACE)
-	{
-		const item_t type = prs->left_mode;
-		if (type_is_structure(prs->sx, type) || type_is_array(prs->sx, type))
-		{
-			parse_braced_initializer(prs, &prs->nd, type);
-			prs->left_mode = type;
-		}
-		else
-		{
-			parser_error(prs, init_not_struct);
-		}
-
-		operands_push(prs, VALUE, type);
-		return;
-	}
-
-	parse_unary_expression(prs);
-	const operand_t type = prs->last_type;
-	prs->left_mode = stack_pop(&prs->anonymous);
-	operands_push(prs, type, prs->left_mode);
-
-	if (is_assignment_operator(prs->token))
-	{
-		const item_t target_displ = prs->operand_displ;
-		const operand_t left_type = prs->last_type;
-		if (left_type == VALUE)
-		{
-			parser_error(prs, unassignable);
-		}
-
-		token_t token = prs->token;
-		operation_t operator = token_to_binary(token);
-		token_consume(prs);
-
-		prs->is_in_assignment = true;
-		parse_assignment_expression_internal(prs);
-		prs->is_in_assignment = false;
-
-		// Снимаем типы операндов со стека
-		const operand_t right_type = prs->last_type;
-		const item_t right_mode = stack_pop(&prs->anonymous);
-		const item_t left_mode = stack_pop(&prs->anonymous);
-		item_t result_mode = right_mode;
-
-		if (is_int_assignment_operator(token) && (type_is_floating(left_mode) || type_is_floating(right_mode)))
-		{
-			parser_error(prs, int_op_for_float);
-		}
-		else if (type_is_array(prs->sx, left_mode))
-		{
-			parser_error(prs, array_assigment);
-		}
-		else if (type_is_structure(prs->sx, left_mode))
-		{
-			if (left_mode != right_mode) // типы должны быть равны
-			{
-				parser_error(prs, type_missmatch);
-			}
-
-			if (token != TK_EQUAL) // в структуру можно присваивать только с помощью =
-			{
-				parser_error(prs, wrong_struct_ass);
-			}
-
-			if (right_type == VALUE)
-			{
-				operator = left_type == VARIABLE ? OP_COPY0ST_ASSIGN : OP_COPY1ST_ASSIGN;
-			}
-			else
-			{
-				operator = left_type == VARIABLE
-					? right_type == VARIABLE
-						? OP_COPY00 : OP_COPY01
-					: right_type == VARIABLE
-						? OP_COPY10 : OP_COPY11;
-			}
-
-			to_tree(prs, operator);
-			if (left_type == VARIABLE)
-			{
-				node_add_arg(&prs->nd, target_displ);
-			}
-			if (right_type == VARIABLE)
-			{
-				node_add_arg(&prs->nd, prs->operand_displ);
-			}
-			node_add_arg(&prs->nd, type_get(prs->sx, (size_t)left_mode + 1));
-			prs->operand_displ = target_displ;
-			operands_push(prs, left_type, left_mode);
-		}
-		else // оба операнда базового типа или указатели
-		{
-			// В указатель можно присваивать только с помощью '='
-			if (type_is_pointer(prs->sx, left_mode) && token != TK_EQUAL)
-			{
-				parser_error(prs, wrong_struct_ass);
-			}
-
-			if (type_is_integer(left_mode) && type_is_floating(right_mode))
-			{
-				parser_error(prs, assmnt_float_to_int);
-			}
-
-			// Здесь мы используем стек, чтобы передать в to_value тип и вид значения
-			// Это не очень красивый вариант, но рабочий: мы точно знаем, где эти тип и вид взять
-			// TODO: придумать вариант красивее
-			operands_push(prs, right_type, right_mode);
-			to_value(prs);
-			stack_pop(&prs->anonymous);
-
-			if (type_is_floating(left_mode) && type_is_integer(right_mode))
-			{
-				to_tree(prs, OP_WIDEN);
-				result_mode = TYPE_FLOATING;
-			}
-			if (type_is_pointer(prs->sx, left_mode) && type_is_pointer(prs->sx, right_mode) && left_mode != right_mode)
-			{
-				// проверка нужна только для указателей
-				parser_error(prs, type_missmatch);
-			}
-
-			if (left_type == ADDRESS)
-			{
-				operator = operation_to_address_ver(operator);
-			}
-			float_operation(prs, result_mode, operator);
-			if (left_type == VARIABLE)
-			{
-				prs->operand_displ = target_displ;
-				node_add_arg(&prs->nd, target_displ);
-			}
-			operands_push(prs, VALUE, left_mode);
-=======
+		}
+
 		if (is_binary)
 		{
 			const binary_t operator = token_to_binary(operator_token);
@@ -1626,7 +870,6 @@
 		else
 		{
 			LHS = make_ternary_expression(prs, LHS, middle, RHS, operator_location);
->>>>>>> f23af3bc
 		}
 	}
 
@@ -1651,37 +894,12 @@
 
 expression parse_expression(parser *const prs)
 {
-<<<<<<< HEAD
-	node_copy(&prs->nd, parent);
-	parse_expression_internal(prs);
-	to_value(prs);
-	to_tree(prs, OP_EXPR_END);
-	return stack_pop(&prs->anonymous);
-}
-
-void parse_string_literal(parser *const prs, node *const parent)
-{
-	node_copy(&prs->nd, parent);
-	to_tree(prs, OP_STRING);
-	node_add_arg(&prs->nd, prs->lxr->num);
-
-	for (int i = 0; i < prs->lxr->num; i++)
-	{
-		node_add_arg(&prs->nd, prs->lxr->lexstr[i]);
-	}
-
-	token_consume(prs);
-	operands_push(prs, VALUE, type_array(prs->sx, TYPE_CHARACTER));
-=======
 	const expression LHS = parse_assignment_expression(prs);
 	return parse_RHS_of_binary_expression(prs, LHS, PREC_COMMA);
->>>>>>> f23af3bc
 }
 
 expression parse_constant_expression(parser *const prs)
 {
-	// Тут никогда не было проверок, что это на самом деле константное выражение
-	// TODO: Проверять, что это константное выражение
 	const expression LHS = parse_unary_expression(prs);
 	return parse_RHS_of_binary_expression(prs, LHS, PREC_CONDITIONAL);
 }