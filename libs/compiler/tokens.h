--- conflicted
+++ resolved
@@ -117,11 +117,6 @@
 	TK_FREAD,						/**< 'fread'	keyword */
 	TK_CREATE_DIRECT,				/**< 't_create_direct'	keyword */
 	TK_EXIT_DIRECT,					/**< 't_exit_direct'	keyword */
-<<<<<<< HEAD
-
-	END_TK_FUNC,
-=======
->>>>>>> ceb1117e
 } token_t;
 
 #ifdef __cplusplus
