/*
 *	Copyright 2020 Andrey Terekhov, Victor Y. Fadeev
 *
 *	Licensed under the Apache License, Version 2.0 (the "License");
 *	you may not use this file except in compliance with the License.
 *	You may obtain a copy of the License at
 *
 *		http://www.apache.org/licenses/LICENSE-2.0
 *
 *	Unless required by applicable law or agreed to in writing, software
 *	distributed under the License is distributed on an "AS IS" BASIS,
 *	WITHOUT WARRANTIES OR CONDITIONS OF ANY KIND, either express or implied.
 *	See the License for the specific language governing permissions and
 *	limitations under the License.
 */

#pragma once

#include <limits.h>
#include <stdbool.h>
#include <stddef.h>
#include <stdint.h>
#include "errors.h"
#include "map.h"
#include "strings.h"
#include "tree.h"
#include "vector.h"


#define MAX_STRING_LENGTH 128


#ifdef __cplusplus
extern "C" {
#endif

/** Type qualifiers */
typedef enum TYPE
{
<<<<<<< HEAD
	TYPE_NULL_POINTER	= -8,
=======
	TYPE_VARARG			= -9,
	TYPE_NULL_POINTER,
>>>>>>> 0eae6ec1
	TYPE_FILE,
	TYPE_VOID,
	TYPE_FLOATING		= -3,
	TYPE_INTEGER		= -1,
	TYPE_UNDEFINED,

	TYPE_MSG_INFO 		= 2,
	TYPE_FUNCTION		= 1001,
	TYPE_STRUCTURE,
	TYPE_ARRAY,
	TYPE_POINTER,
	TYPE_ENUM,
<<<<<<< HEAD
};
=======
} type_t;
>>>>>>> 0eae6ec1


typedef struct location
{
	size_t begin;
	size_t end;
} location;

/** Global vars definition */
typedef struct syntax
{
	universal_io *io;			/**< Universal io structure */
<<<<<<< HEAD
	node nd;					/**< Node for expression subtree [temp] */
=======
>>>>>>> 0eae6ec1

	strings string_literals;	/**< String literals list */

	vector predef;				/**< Predefined functions table */
	vector functions;			/**< Functions table */

	vector tree;				/**< Tree table */

	vector identifiers;			/**< Identifiers table */
	size_t cur_id;				/**< Start of current scope in identifiers table */

	vector types;				/**< Types table */
	size_t start_type;			/**< Start of last record in types table */

	map representations;		/**< Representations table */

	item_t max_displ;			/**< Max displacement */
	item_t max_displg;			/**< Max displacement */

	item_t displ;				/**< Stack displacement in current scope */
	item_t lg;					/**< Displacement from l (+1) or g (-1) */

	size_t ref_main;			/**< Main function reference */
	
	bool was_error;				/**< Set, if was error */
} syntax;

/** Scope */
typedef struct scope
{
	item_t displ;
	item_t lg;
} scope;


/**
 *	Create Syntax structure
 *
 *	@param	io			Universal io structure
 *
 *	@return	Syntax structure
 */
syntax sx_create(universal_io *const io);

/**
 *	Check if syntax structure is correct
 *
 *	@param	sx			Syntax structure
 *
 *	@return	@c 1 on true, @c 0 on false
 */
bool sx_is_correct(syntax *const sx);

/**
 *	Free allocated memory
 *
 *	@param	sx			Syntax structure
 *
 *	@return	@c 0 on success, @c -1 on failure
 */
int sx_clear(syntax *const sx);


/**
 *	Add new dynamic UTF-8 string to string literal vector
 *
 *	@param	sx				Syntax structure
 *	@param	str				Dynamic UTF-8 string
 *
 *	@return	Index, @c SIZE_MAX on failure
 */
size_t string_add(syntax *const sx, const vector *const str);

/**
 *	Get string
 *
 *	@param	sx				Syntax structure
 *	@param	index			Index
 *
 *	@return	String, @c NULL on failure
 */
const char* string_get(const syntax *const sx, const size_t index);

/**
 *	Get string length
 *
 *	@param	sx				Syntax structure
 *	@param	index			Index
 *
 *	@return	String length, @c 0 on failure
 */
size_t string_length(const syntax *const sx, const size_t index);


/**
 *	Add a new record to functions table
 *
 *	@param	sx			Syntax structure
 *	@param	ref			Start of function definition in syntax tree
 *
 *	@return	@c 0 on success, @c -1 on failure
 */
int func_add(syntax *const sx, const item_t ref);

/**
 *	Set function start reference by index in functions table
 *
 *	@param	sx			Syntax structure
 *	@param	index		Index of record in functions table
 *	@param	ref			Start of function definition in syntax tree
 *
 *	@return	@c 0 on success, @c -1 on failure
 */
int func_set(syntax *const sx, const size_t index, const item_t ref);

/**
 *	Get an item from functions table by index
 *
 *	@param	sx			Syntax structure
 *	@param	index		Index of record in functions table
 *
 *	@return	Item by index from functions table, @c ITEM_MAX on failure
 */
item_t func_get(const syntax *const sx, const size_t index);

/**
 *	Reserve one element in functions table
 *
 *	@param	sx			Syntax structure
 *
 *	@return	Previous functions size
 */
size_t func_reserve(syntax *const sx);


/**
 *	Add new item to identifiers table
 *
 *	@param	sx			Syntax structure
 *	@param	repr		New identifier index in representations table
 *	@param	kind		@c -1 for function as parameter,
 *						@c  0 for variable,
 *						@c  1 for label,
 *						@c  funcnum for function,
 *						@c  >= @c 100 for type specifier
 *	@param	type		New identifier type
 *	@param	func_def	@c 0 for function without args,
 *						@c 1 for function definition,
 *						@c 2 for function declaration,
 *						@c 3 for variables
 *
 *	@return	Index of the last item in identifiers table,
 *			@c SIZE_MAX @c - @c 1 on redeclaration
 *			@c SIZE_MAX on redefinition of main
 */
size_t ident_add(syntax *const sx, const size_t repr, const item_t kind, const item_t type, const int func_def);

/**
 *	Get index of previous declaration from identifiers table by index
 *
 *	@param	sx			Syntax structure
 *	@param	index		Index of record in identifiers table
 *
 *	@return	Index of previous declaration in identifiers table, @c ITEM_MAX on failure
 */
item_t ident_get_prev(const syntax *const sx, const size_t index);

/**
 *	Get item representation from identifiers table by index
 *
 *	@param	sx			Syntax structure
 *	@param	index		Index of record in identifiers table
 *
 *	@return	Identifier index in representations table, @c ITEM_MAX on failure
 */
item_t ident_get_repr(const syntax *const sx, const size_t index);

/**
 *	Get item type from identifiers table by index
 *
 *	@param	sx			Syntax structure
 *	@param	index		Index of record in identifiers table
 *
 *	@return	Identifier type, @c ITEM_MAX on failure
 */
item_t ident_get_type(const syntax *const sx, const size_t index);

/**
 *	Get item displacement from identifiers table by index
 *
 *	@param	sx			Syntax structure
 *	@param	index		Index of record in identifiers table
 *
 *	@return	Identifier displacement, @c ITEM_MAX on failure
 */
item_t ident_get_displ(const syntax *const sx, const size_t index);

/**
 *	Get identifier spelling by index in identifiers table
 *
 *	@param	sx			Syntax structure
 *	@param	index		Index of record in identifiers table
 *
 *	@return	Pointer to spelling of identifier
 */
const char *ident_get_spelling(const syntax *const sx, const size_t index);

/**
 *	Set identifier representation by index in identifiers table
 *
 *	@param	sx			Syntax structure
 *	@param	index		Index of record in identifiers table
 *	@param	repr		Index of record in representation table
 *
 *	@return	@c 0 on success, @c -1 on failure
 */
int ident_set_repr(syntax *const sx, const size_t index, const item_t repr);

/**
 *	Set identifier type by index in identifiers table
 *
 *	@param	sx			Syntax structure
 *	@param	index		Index of record in identifiers table
 *	@param	type		Identifier type
 *
 *	@return	@c 0 on success, @c -1 on failure
 */
int ident_set_type(syntax *const sx, const size_t index, const item_t type);

/**
 *	Set identifier displacement by index in identifiers table
 *
 *	@param	sx			Syntax structure
 *	@param	index		Index of record in identifiers table
 *	@param	displ		Identifier displacement
 *
 *	@return	@c 0 on success, @c -1 on failure
 */
int ident_set_displ(syntax *const sx, const size_t index, const item_t displ);

/**
 *	Check if identifier is declared as type specifier
 *
 *	@param	sx			Syntax structure
 *	@param	index		Index of record in identifiers table
 *
 *	@return	@c 0 on true, @c 0 on false
 */
bool ident_is_type_specifier(syntax *const sx, const size_t index);


/**
 *	Add a new record to types table
 *
 *	@param	sx			Syntax structure
 *	@param	record		Pointer to the new record
 *	@param	size		Size of the new record
 *
 *	@return	New type, @c ITEM_MAX on failure
 */
item_t type_add(syntax *const sx, const item_t *const record, const size_t size);

/**
 *	Add a new enum fields to types table
<<<<<<< HEAD
 *
 *	@param	sx			Syntax structure
 *	@param	record		Pointer to the new record
 *	@param	size		Size of the new record
 *
 *	@return	New type, @c ITEM_MAX on failure
 */
item_t type_enum_add_fields(syntax *const sx, const item_t *const record, const size_t size);

/**
 *	Get an item from types table by index
=======
>>>>>>> 0eae6ec1
 *
 *	@param	sx			Syntax structure
 *	@param	record		Pointer to the new record
 *	@param	size		Size of the new record
 *
 *	@return	New type, @c ITEM_MAX on failure
 */
item_t type_enum_add_fields(syntax *const sx, const item_t *const record, const size_t size);

/**
 *	Get type class
 *
 *	@param	sx			Syntax structure
 *	@param	type		Type of lvalue, expression or function designator
 *
 *	@return	Type class
 */
type_t type_get_class(const syntax *const sx, const item_t type);

/**
 *	Get type size
 *
 *	@param	sx			Syntax structure
 *	@param	type		Standard type or index of the types table
 *
 *	@return	Type size
 */
size_t type_size(const syntax *const sx, const item_t type);

/**
 *	Check if type is integer
 *
 *	@param	sx			Syntax structure
 *	@param	type		Type for check
 *
 *	@return	@c 1 on true, @c 0 on false
 */
bool type_is_integer(const syntax *const sx, const item_t type);

/**
 *	Check if type is floating
 *
 *	@param	type		Type for check
 *
 *	@return	@c 1 on true, @c 0 on false
 */
bool type_is_floating(const item_t type);

/**
 *	Check if type is arithmetic
 *
 *	@param	sx			Syntax structure
 *	@param	type		Type for check
 *
 *	@return	@c 1 on true, @c 0 on false
 */
bool type_is_arithmetic(const syntax *const sx, const item_t type);

/**
 *	Check if type is void
 *
 *	@param	type		Type for check
 *
 *	@return	@c 1 on true, @c 0 on false
 */
bool type_is_void(const item_t type);

/**
 *	Check if type is null pointer
 *
 *	@param	type		Type for check
 *
 *	@return	@c 1 on true, @c 0 on false
 */
bool type_is_null_pointer(const item_t type);

/**
 *	Check if type is array
 *
 *	@param	sx			Syntax structure
 *	@param	type		Type for check
 *
 *	@return	@c 1 on true, @c 0 on false
 */
bool type_is_array(const syntax *const sx, const item_t type);

/**
 *	Check if type is structure
 *
 *	@param	sx			Syntax structure
 *	@param	type		Type for check
 *
 *	@return	@c 1 on true, @c 0 on false
 */
bool type_is_structure(const syntax *const sx, const item_t type);

/**
 *	Check if type is enum
 *
 *	@param	sx			Syntax structure
 *	@param	type		Type for check
 *
 *	@return	@c 1 on true, @c 0 on false
 */
bool type_is_enum(const syntax *const sx, const item_t type);

/**
 *	Check if type is enum field
 *
 *	@param	sx			Syntax structure
 *	@param	type		Type for check
 *
 *	@return	@c 1 on true, @c 0 on false
 */
bool type_is_enum_field(const syntax *const sx, const item_t type);

/**
 *	Check if type is function
 *
 *	@param	sx			Syntax structure
 *	@param	type		Type for check
 *
 *	@return	@c 1 on true, @c 0 on false
 */
bool type_is_function(const syntax *const sx, const item_t type);

/**
 *	Check if type is pointer
 *
 *	@param	sx			Syntax structure
 *	@param	type		Type for check
 *
 *	@return	@c 1 on true, @c 0 on false
 */
bool type_is_pointer(const syntax *const sx, const item_t type);

/**
 *	Check if type is scalar
 *
 *	@param	sx			Syntax structure
 *	@param	type		Type for check
 *
 *	@return	@c 1 on true, @c 0 on false
 */
bool type_is_scalar(const syntax *const sx, const item_t type);

/**
 *	Check if type is aggregate
 *
 *	@param	sx			Syntax structure
 *	@param	type		Type for check
 *
 *	@return	@c 1 on true, @c 0 on false
 */
bool type_is_aggregate(const syntax *const sx, const item_t type);

/**
 *	Check if type is string
 *
 *	@param	sx			Syntax structure
 *	@param	type		Type for check
 *
 *	@return	@c 1 on true, @c 0 on false
 */
bool type_is_string(const syntax *const sx, const item_t type);

/**
 *	Check if type is struct pointer
 *
 *	@param	sx			Syntax structure
 *	@param	type		Type for check
 *
 *	@return	@c 1 on true, @c 0 on false
 */
bool type_is_struct_pointer(const syntax *const sx, const item_t type);

/**
 *	Check if type is undefined
 *
 *	@param	type		Type for check
 *
 *	@return	@c 1 on true, @c 0 on false
 */
bool type_is_undefined(const item_t type);

/**
 *	Check if type is FILE
 *
 *	@param	type		Type for check
 *
 *	@return	@c 1 on true, @c 0 on false
 */
bool type_is_file(const item_t type);

/**
 *	Get element type
 *
 *	@param	sx			Syntax structure
 *	@param	type		Array type
 *
 *	@return	Element type, @c ITEM_MAX on failure
 */
item_t type_array_get_element_type(const syntax *const sx, const item_t type);

/**
 *	Check if structure has a name
 *
 *	@param	sx			Syntax structure
 *	@param	type		Structure type
 *
 *	@return	@c 1 on true, @c 0 on false
 */
bool type_structure_has_name(const syntax *const sx, const item_t type);

/**
 *	Get structure name
 *
 *	@param	sx			Syntax structure
 *	@param	type		Structure type
 *
 *	@return	Structure name, @c SIZE_MAX on failure
 */
size_t type_structure_get_name(const syntax *const sx, const item_t type);

/**
 *	Get member amount
 *
 *	@param	sx			Syntax structure
 *	@param	type		Structure type
 *
 *	@return	Member amount, @c SIZE_MAX on failure
 */
size_t type_structure_get_member_amount(const syntax *const sx, const item_t type);

/**
 *	Get member name by index
 *
 *	@param	sx			Syntax structure
 *	@param	type		Structure type
 *	@param	index		Member number
 *
 *	@return	Member name, @c SIZE_MAX on failure
 */
size_t type_structure_get_member_name(const syntax *const sx, const item_t type, const size_t index);

/**
 *	Get member type by index
 *
 *	@param	sx			Syntax structure
 *	@param	type		Structure type
 *	@param	index		Member number
 *
 *	@return	Member type, @c ITEM_MAX on failure
 */
item_t type_structure_get_member_type(const syntax *const sx, const item_t type, const size_t index);

/**
 *	Get return type
 *
 *	@param	sx			Syntax structure
 *	@param	type		Function type
 *
 *	@return	Return type, @c ITEM_MAX on failure
 */
item_t type_function_get_return_type(const syntax *const sx, const item_t type);

/**
 *	Get parameter amount
 *
 *	@param	sx			Syntax structure
 *	@param	type		Function type
 *
 *	@return	Parameter amount, @c SIZE_MAX on failure
 */
size_t type_function_get_parameter_amount(const syntax *const sx, const item_t type);

/**
 *	Get parameter type by index
 *
 *	@param	sx			Syntax structure
 *	@param	type		Function type
 *	@param	index		Parameter number
 *
 *	@return	Parameter type, @c ITEM_MAX on failure
 */
item_t type_function_get_parameter_type(const syntax *const sx, const item_t type, const size_t index);

/**
 *	Get element type
 *
 *	@param	sx			Syntax structure
 *	@param	type		Pointer type
 *
 *	@return	Element type, @c ITEM_MAX on failure
 */
item_t type_pointer_get_element_type(const syntax *const sx, const item_t type);

/**
 *	Create array type
 *
 *	@param	sx			Syntax structure
 *	@param	type		Element type
 *
 *	@return	Array type
 */
item_t type_array(syntax *const sx, const item_t type);

/**
<<<<<<< HEAD
=======
 *	Create string type
 *
 *	@param	sx			Syntax structure
 *
 *	@return	String type
 */
item_t type_string(syntax *const sx);

/**
>>>>>>> 0eae6ec1
 *	Get enum field type
 *
 *	@param	sx			Syntax structure
 *	@param	type		Enum type
 *
 *	@return	Enum field type
 */
item_t get_enum_field_type(const syntax *const sx, const item_t type);

/**
 *	Create function type
 *
 *	@param	sx			Syntax structure
 *	@param	return_type	Return type
 *	@param	args		List of argument types
 *
 *	@return	Function type
 */
item_t type_function(syntax *const sx, const item_t return_type, const char *const args);

/**
 *	Create pointer type
 *
 *	@param	sx			Syntax structure
 *	@param	type		Referenced type
 *
 *	@return	Pointer type
 */
item_t type_pointer(syntax *const sx, const item_t type);


/**
 *	Add a new record from io to representations table or return existing
 *
 *	@param	sx			Syntax structure
 *	@param	last		Next character after key
 *
 *	@return	Index of record, @c SIZE_MAX on failure
 */
size_t repr_reserve(syntax *const sx, char32_t *const last);

/**
 *	Get identifier name from representations table
 *
 *	@param	sx			Syntax structure
 *	@param	index		Index of record in representations table
 *
 *	@return	Pointer to name of identifier
 */
const char *repr_get_name(const syntax *const sx, const size_t index);

/**
 *	Get a representation reference from table by index
 *
 *	@param	sx			Syntax structure
 *	@param	index		Index of record in representations table
 *
 *	@return	Reference by index from representations table, @c ITEM_MAX on failure
 */
item_t repr_get_reference(const syntax *const sx, const size_t index);

/**
 *	Set representation reference by index in table
 *
 *	@param	sx			Syntax structure
 *	@param	index		Index of record in representations table
 *	@param	ref			Reference to identifiers table
 *
 *	@return	@c 0 on success, @c -1 on failure
 */
int repr_set_reference(syntax *const sx, const size_t index, const item_t ref);


/**
 *	Enter block scope
 *
 *	@param	sx			Syntax structure
 *	@param	displ		Variable to save previous stack displacement
 *	@param	lg			Variable to save previous value of lg
 *
 *	@return	Scope
 */
scope scope_block_enter(syntax *const sx);

/**
 *	Exit block scope
 *
 *	@param	sx			Syntax structure
 *	@param	scp			Scope
 *
 *	@return	@c 0 on success, @c -1 on failure
 */
int scope_block_exit(syntax *const sx, const scope scp);

/**
 *	Enter function scope
 *
 *	@param	sx			Syntax structure
 *
 *	@return	Previous stack displacement, @c ITEM_MAX on failure
 */
item_t scope_func_enter(syntax *const sx);

/**
 *	Exit function scope
 *
 *	@param	sx			Syntax structure
 *	@param	displ		Stack displacement at the start of the scope
 *
 *	@return	Max displacement of the function, @c ITEM_MAX on failure
 */
item_t scope_func_exit(syntax *const sx, const item_t displ);

#ifdef __cplusplus
} /* extern "C" */
#endif<|MERGE_RESOLUTION|>--- conflicted
+++ resolved
@@ -37,16 +37,13 @@
 /** Type qualifiers */
 typedef enum TYPE
 {
-<<<<<<< HEAD
-	TYPE_NULL_POINTER	= -8,
-=======
 	TYPE_VARARG			= -9,
 	TYPE_NULL_POINTER,
->>>>>>> 0eae6ec1
 	TYPE_FILE,
 	TYPE_VOID,
 	TYPE_FLOATING		= -3,
-	TYPE_INTEGER		= -1,
+	TYPE_CHARACTER,
+	TYPE_INTEGER,
 	TYPE_UNDEFINED,
 
 	TYPE_MSG_INFO 		= 2,
@@ -55,27 +52,13 @@
 	TYPE_ARRAY,
 	TYPE_POINTER,
 	TYPE_ENUM,
-<<<<<<< HEAD
-};
-=======
 } type_t;
->>>>>>> 0eae6ec1
-
-
-typedef struct location
-{
-	size_t begin;
-	size_t end;
-} location;
+
 
 /** Global vars definition */
 typedef struct syntax
 {
 	universal_io *io;			/**< Universal io structure */
-<<<<<<< HEAD
-	node nd;					/**< Node for expression subtree [temp] */
-=======
->>>>>>> 0eae6ec1
 
 	strings string_literals;	/**< String literals list */
 
@@ -340,7 +323,6 @@
 
 /**
  *	Add a new enum fields to types table
-<<<<<<< HEAD
  *
  *	@param	sx			Syntax structure
  *	@param	record		Pointer to the new record
@@ -351,19 +333,6 @@
 item_t type_enum_add_fields(syntax *const sx, const item_t *const record, const size_t size);
 
 /**
- *	Get an item from types table by index
-=======
->>>>>>> 0eae6ec1
- *
- *	@param	sx			Syntax structure
- *	@param	record		Pointer to the new record
- *	@param	size		Size of the new record
- *
- *	@return	New type, @c ITEM_MAX on failure
- */
-item_t type_enum_add_fields(syntax *const sx, const item_t *const record, const size_t size);
-
-/**
  *	Get type class
  *
  *	@param	sx			Syntax structure
@@ -662,8 +631,6 @@
 item_t type_array(syntax *const sx, const item_t type);
 
 /**
-<<<<<<< HEAD
-=======
  *	Create string type
  *
  *	@param	sx			Syntax structure
@@ -673,7 +640,6 @@
 item_t type_string(syntax *const sx);
 
 /**
->>>>>>> 0eae6ec1
  *	Get enum field type
  *
  *	@param	sx			Syntax structure
