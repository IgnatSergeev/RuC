/*
 *	Copyright 2020 Andrey Terekhov, Victor Y. Fadeev
 *
 *	Licensed under the Apache License, Version 2.0 (the "License");
 *	you may not use this file except in compliance with the License.
 *	You may obtain a copy of the License at
 *
 *		http://www.apache.org/licenses/LICENSE-2.0
 *
 *	Unless required by applicable law or agreed to in writing, software
 *	distributed under the License is distributed on an "AS IS" BASIS,
 *	WITHOUT WARRANTIES OR CONDITIONS OF ANY KIND, either express or implied.
 *	See the License for the specific language governing permissions and
 *	limitations under the License.
 */

#pragma once

#include <limits.h>
#include <stdbool.h>
#include <stddef.h>
#include <stdint.h>
#include "errors.h"
#include "map.h"
#include "strings.h"
#include "tree.h"
#include "vector.h"


#define MAX_STRING_LENGTH 128


#ifdef __cplusplus
extern "C" {
#endif

/** Type qualifiers */
enum TYPE
{
	TYPE_NULL_POINTER	= -8,
	TYPE_FILE,
	TYPE_VOID,
	TYPE_FLOATING		= -3,
	TYPE_INTEGER		= -1,
	TYPE_UNDEFINED,

	TYPE_MSG_INFO 		= 2,
	TYPE_FUNCTION		= 1001,
	TYPE_STRUCTURE,
	TYPE_ENUM,
	TYPE_ARRAY,
	TYPE_POINTER,
};


typedef struct location
{
	size_t begin;
	size_t end;
} location;

/** Global vars definition */
typedef struct syntax
{
	universal_io *io;			/**< Universal io structure */
	node nd;					/**< Node for expression subtree [temp] */

	strings string_literals;	/**< String literals list */

	vector predef;				/**< Predefined functions table */
	vector functions;			/**< Functions table */

	vector tree;				/**< Tree table */

	vector identifiers;			/**< Identifiers table */
	size_t cur_id;				/**< Start of current scope in identifiers table */

	vector types;				/**< Types table */
	size_t start_type;			/**< Start of last record in types table */

	map representations;		/**< Representations table */

	item_t max_displ;			/**< Max displacement */
	item_t max_displg;			/**< Max displacement */

	item_t displ;				/**< Stack displacement in current scope */
	item_t lg;					/**< Displacement from l (+1) or g (-1) */

	size_t ref_main;			/**< Main function reference */
	
	bool was_error;				/**< Set, if was error */
} syntax;


/**
 *	Create Syntax structure
 *
 *	@param	io			Universal io structure
 *
 *	@return	Syntax structure
 */
syntax sx_create(universal_io *const io);

/**
 *	Check if syntax structure is correct
 *
 *	@param	sx			Syntax structure
 *
 *	@return	@c 1 on true, @c 0 on false
 */
bool sx_is_correct(syntax *const sx);

/**
 *	Free allocated memory
 *
 *	@param	sx			Syntax structure
 *
 *	@return	@c 0 on success, @c -1 on failure
 */
int sx_clear(syntax *const sx);


/**
 *	Add new dynamic UTF-8 string to string literal vector
 *
 *	@param	sx				Syntax structure
 *	@param	str				Dynamic UTF-8 string
 *
 *	@return	Index, @c SIZE_MAX on failure
 */
size_t string_add(syntax *const sx, const vector *const str);

/**
 *	Get string
 *
 *	@param	sx				Syntax structure
 *	@param	index			Index
 *
 *	@return	String, @c NULL on failure
 */
const char* string_get(const syntax *const sx, const size_t index);

/**
 *	Get string length
 *
 *	@param	sx				Syntax structure
 *	@param	index			Index
 *
 *	@return	String length, @c 0 on failure
 */
size_t string_length(const syntax *const sx, const size_t index);


/**
 *	Add a new record to functions table
 *
 *	@param	sx			Syntax structure
 *	@param	ref			Start of function definition in syntax tree
 *
 *	@return	@c 0 on success, @c -1 on failure
 */
int func_add(syntax *const sx, const item_t ref);

/**
 *	Set function start reference by index in functions table
 *
 *	@param	sx			Syntax structure
 *	@param	index		Index of record in functions table
 *	@param	ref			Start of function definition in syntax tree
 *
 *	@return	@c 0 on success, @c -1 on failure
 */
int func_set(syntax *const sx, const size_t index, const item_t ref);

/**
 *	Get an item from functions table by index
 *
 *	@param	sx			Syntax structure
 *	@param	index		Index of record in functions table
 *
 *	@return	Item by index from functions table, @c ITEM_MAX on failure
 */
item_t func_get(const syntax *const sx, const size_t index);

/**
 *	Reserve one element in functions table
 *
 *	@param	sx			Syntax structure
 *
 *	@return	Previous functions size
 */
size_t func_reserve(syntax *const sx);


/**
 *	Add new item to identifiers table
 *
 *	@param	sx			Syntax structure
 *	@param	repr		New identifier index in representations table
 *	@param	kind		@c -1 for function as parameter,
 *						@c  0 for variable,
 *						@c  1 for label,
 *						@c  funcnum for function,
 *						@c  >= @c 100 for type specifier
 *	@param	type		New identifier type
 *	@param	func_def	@c 0 for function without args,
 *						@c 1 for function definition,
 *						@c 2 for function declaration,
 *						@c 3 for variables
 *
 *	@return	Index of the last item in identifiers table,
 *			@c SIZE_MAX @c - @c 1 on redeclaration
 *			@c SIZE_MAX on redefinition of main
 */
size_t ident_add(syntax *const sx, const size_t repr, const item_t kind, const item_t type, const int func_def);

/**
 *	Get index of previous declaration from identifiers table by index
 *
 *	@param	sx			Syntax structure
 *	@param	index		Index of record in identifiers table
 *
 *	@return	Index of previous declaration in identifiers table, @c ITEM_MAX on failure
 */
item_t ident_get_prev(const syntax *const sx, const size_t index);

/**
 *	Get item representation from identifiers table by index
 *
 *	@param	sx			Syntax structure
 *	@param	index		Index of record in identifiers table
 *
 *	@return	Identifier index in representations table, @c ITEM_MAX on failure
 */
item_t ident_get_repr(const syntax *const sx, const size_t index);

/**
 *	Get item type from identifiers table by index
 *
 *	@param	sx			Syntax structure
 *	@param	index		Index of record in identifiers table
 *
 *	@return	Identifier type, @c ITEM_MAX on failure
 */
item_t ident_get_type(const syntax *const sx, const size_t index);

/**
 *	Get item displacement from identifiers table by index
 *
 *	@param	sx			Syntax structure
 *	@param	index		Index of record in identifiers table
 *
 *	@return	Identifier displacement, @c ITEM_MAX on failure
 */
item_t ident_get_displ(const syntax *const sx, const size_t index);

/**
 *	Get identifier spelling by index in identifiers table
 *
 *	@param	sx			Syntax structure
 *	@param	index		Index of record in identifiers table
 *
 *	@return	Pointer to spelling of identifier
 */
const char *ident_get_spelling(const syntax *const sx, const size_t index);

/**
 *	Set identifier representation by index in identifiers table
 *
 *	@param	sx			Syntax structure
 *	@param	index		Index of record in identifiers table
 *	@param	repr		Index of record in representation table
 *
 *	@return	@c 0 on success, @c -1 on failure
 */
int ident_set_repr(syntax *const sx, const size_t index, const item_t repr);

/**
 *	Set identifier type by index in identifiers table
 *
 *	@param	sx			Syntax structure
 *	@param	index		Index of record in identifiers table
 *	@param	type		Identifier type
 *
 *	@return	@c 0 on success, @c -1 on failure
 */
int ident_set_type(syntax *const sx, const size_t index, const item_t type);

/**
 *	Set identifier displacement by index in identifiers table
 *
 *	@param	sx			Syntax structure
 *	@param	index		Index of record in identifiers table
 *	@param	displ		Identifier displacement
 *
 *	@return	@c 0 on success, @c -1 on failure
 */
int ident_set_displ(syntax *const sx, const size_t index, const item_t displ);


/**
 *	Add a new record to types table
 *
 *	@param	sx			Syntax structure
 *	@param	record		Pointer to the new record
 *	@param	size		Size of the new record
 *
 *	@return	New type, @c ITEM_MAX on failure
 */
item_t type_add(syntax *const sx, const item_t *const record, const size_t size);

/**
 *	Add a new enum fields to types table
 *
 *	@param	sx			Syntax structure
 *	@param	record		Pointer to the new record
 *	@param	size		Size of the new record
 *
 *	@return	New type, @c ITEM_MAX on failure
 */
item_t type_enum_add_fields(syntax *const sx, const item_t *const record, const size_t size);

/**
 *	Get an item from types table by index
 *
 *	@param	sx			Syntax structure
 *	@param	index		Index of record in types table
 *
 *	@return	Item by index from types table, @c ITEM_MAX on failure
 */
item_t type_get(const syntax *const sx, const size_t index);

/**
 *	Get type size
 *
 *	@param	sx			Syntax structure
 *	@param	type		Standard type or index of the types table
 *
 *	@return	Type size
 */
size_t type_size(const syntax *const sx, const item_t type);

/**
 *	Check if type is integer
 *
 *	@param	sx			Syntax structure
 *	@param	type		Type for check
 *
 *	@return	@c 1 on true, @c 0 on false
 */
bool type_is_integer(const syntax *const sx, const item_t type);

/**
 *	Check if type is floating
 *
 *	@param	type		Type for check
 *
 *	@return	@c 1 on true, @c 0 on false
 */
bool type_is_floating(const item_t type);

/**
 *	Check if type is arithmetic
 *
 *	@param	sx			Syntax structure
 *	@param	type		Type for check
 *
 *	@return	@c 1 on true, @c 0 on false
 */
bool type_is_arithmetic(const syntax *const sx, const item_t type);

/**
 *	Check if type is void
 *
 *	@param	type		Type for check
 *
 *	@return	@c 1 on true, @c 0 on false
 */
bool type_is_void(const item_t type);

/**
 *	Check if type is null pointer
 *
 *	@param	type		Type for check
 *
 *	@return	@c 1 on true, @c 0 on false
 */
bool type_is_null_pointer(const item_t type);

/**
 *	Check if type is array
 *
 *	@param	sx			Syntax structure
 *	@param	type		Type for check
 *
 *	@return	@c 1 on true, @c 0 on false
 */
bool type_is_array(const syntax *const sx, const item_t type);

/**
 *	Check if type is structure
 *
 *	@param	sx			Syntax structure
 *	@param	type		Type for check
 *
 *	@return	@c 1 on true, @c 0 on false
 */
bool type_is_structure(const syntax *const sx, const item_t type);

/**
 *	Check if type is enum
 *
<<<<<<< HEAD
 *	@param	sx		Syntax structure
=======
 *	@param	sx			Syntax structure
>>>>>>> e620600c
 *	@param	type		Type for check
 *
 *	@return	@c 1 on true, @c 0 on false
 */
bool type_is_enum(const syntax *const sx, const item_t type);

/**
 *	Check if type is enum field
 *
<<<<<<< HEAD
=======
 *	@param	sx			Syntax structure
>>>>>>> e620600c
 *	@param	type		Type for check
 *
 *	@return	@c 1 on true, @c 0 on false
 */
<<<<<<< HEAD
bool type_is_enum_field(const item_t type);
=======
bool type_is_enum_field(const syntax *const sx, const item_t type);
>>>>>>> e620600c

/**
 *	Check if type is function
 *
 *	@param	sx			Syntax structure
 *	@param	type		Type for check
 *
 *	@return	@c 1 on true, @c 0 on false
 */
bool type_is_function(const syntax *const sx, const item_t type);

/**
 *	Check if type is pointer
 *
 *	@param	sx			Syntax structure
 *	@param	type		Type for check
 *
 *	@return	@c 1 on true, @c 0 on false
 */
bool type_is_pointer(const syntax *const sx, const item_t type);

/**
 *	Check if type is scalar
 *
 *	@param	sx			Syntax structure
 *	@param	type		Type for check
 *
 *	@return	@c 1 on true, @c 0 on false
 */
bool type_is_scalar(const syntax *const sx, const item_t type);

/**
 *	Check if type is aggregate
 *
 *	@param	sx			Syntax structure
 *	@param	type		Type for check
 *
 *	@return	@c 1 on true, @c 0 on false
 */
bool type_is_aggregate(const syntax *const sx, const item_t type);

/**
 *	Check if type is string
 *
 *	@param	sx			Syntax structure
 *	@param	type		Type for check
 *
 *	@return	@c 1 on true, @c 0 on false
 */
bool type_is_string(const syntax *const sx, const item_t type);

/**
 *	Check if type is struct pointer
 *
 *	@param	sx			Syntax structure
 *	@param	type		Type for check
 *
 *	@return	@c 1 on true, @c 0 on false
 */
bool type_is_struct_pointer(const syntax *const sx, const item_t type);

/**
 *	Check if type is undefined
 *
 *	@param	type		Type for check
 *
 *	@return	@c 1 on true, @c 0 on false
 */
bool type_is_undefined(const item_t type);

/**
 *	Check if type is FILE
 *
 *	@param	type		Type for check
 *
 *	@return	@c 1 on true, @c 0 on false
 */
bool type_is_file(const item_t type);

/**
 *	Get element type
 *
 *	@param	sx			Syntax structure
 *	@param	type		Array type
 *
 *	@return	Element type, @c ITEM_MAX on failure
 */
item_t type_array_get_element_type(const syntax *const sx, const item_t type);

/**
 *	Check if structure has a name
 *
 *	@param	sx			Syntax structure
 *	@param	type		Structure type
 *
 *	@return	@c 1 on true, @c 0 on false
 */
bool type_structure_has_name(const syntax *const sx, const item_t type);

/**
 *	Get structure name
 *
 *	@param	sx			Syntax structure
 *	@param	type		Structure type
 *
 *	@return	Structure name, @c SIZE_MAX on failure
 */
size_t type_structure_get_name(const syntax *const sx, const item_t type);

/**
 *	Get member amount
 *
 *	@param	sx			Syntax structure
 *	@param	type		Structure type
 *
 *	@return	Member amount, @c SIZE_MAX on failure
 */
size_t type_structure_get_member_amount(const syntax *const sx, const item_t type);

/**
 *	Get member name by index
 *
 *	@param	sx			Syntax structure
 *	@param	type		Structure type
 *	@param	index		Member number
 *
 *	@return	Member name, @c SIZE_MAX on failure
 */
size_t type_structure_get_member_name(const syntax *const sx, const item_t type, const size_t index);

/**
 *	Get member type by index
 *
 *	@param	sx			Syntax structure
 *	@param	type		Structure type
 *	@param	index		Member number
 *
 *	@return	Member type, @c ITEM_MAX on failure
 */
item_t type_structure_get_member_type(const syntax *const sx, const item_t type, const size_t index);

/**
 *	Get return type
 *
 *	@param	sx			Syntax structure
 *	@param	type		Function type
 *
 *	@return	Return type, @c ITEM_MAX on failure
 */
item_t type_function_get_return_type(const syntax *const sx, const item_t type);

/**
 *	Get parameter amount
 *
 *	@param	sx			Syntax structure
 *	@param	type		Function type
 *
 *	@return	Parameter amount, @c SIZE_MAX on failure
 */
size_t type_function_get_parameter_amount(const syntax *const sx, const item_t type);

/**
 *	Get parameter type by index
 *
 *	@param	sx			Syntax structure
 *	@param	type		Function type
 *	@param	index		Parameter number
 *
 *	@return	Parameter type, @c ITEM_MAX on failure
 */
item_t type_function_get_parameter_type(const syntax *const sx, const item_t type, const size_t index);

/**
 *	Get element type
 *
 *	@param	sx			Syntax structure
 *	@param	type		Pointer type
 *
 *	@return	Element type, @c ITEM_MAX on failure
 */
item_t type_pointer_get_element_type(const syntax *const sx, const item_t type);

/**
 *	Create array type
 *
 *	@param	sx			Syntax structure
 *	@param	type		Element type
 *
 *	@return	Array type
 */
item_t type_array(syntax *const sx, const item_t type);

/**
 *	Get enum field type
 *
 *	@param	sx			Syntax structure
 *	@param	type		Enum type
 *
 *	@return	Enum field type
 */
item_t get_enum_field_type(const syntax *const sx, const item_t type);

/**
 *	Create function type
 *
 *	@param	sx			Syntax structure
 *	@param	return_type	Return type
 *	@param	args		List of argument types
 *
 *	@return	Function type
 */
item_t type_function(syntax *const sx, const item_t return_type, const char *const args);

/**
 *	Create pointer type
 *
 *	@param	sx			Syntax structure
 *	@param	type		Referenced type
 *
 *	@return	Pointer type
 */
item_t type_pointer(syntax *const sx, const item_t type);


/**
 *	Add a new record to representations table or return existing
 *
 *	@param	sx			Syntax structure
 *	@param	spelling	Unique UTF-8 string key
 *
 *	@return	Index of record, @c SIZE_MAX on failure
 */
size_t repr_reserve(syntax *const sx, const char32_t *const spelling);

/**
 *	Get identifier name from representations table
 *
 *	@param	sx			Syntax structure
 *	@param	index		Index of record in representations table
 *
 *	@return	Pointer to name of identifier
 */
const char *repr_get_name(const syntax *const sx, const size_t index);

/**
 *	Get a representation reference from table by index
 *
 *	@param	sx			Syntax structure
 *	@param	index		Index of record in representations table
 *
 *	@return	Reference by index from representations table, @c ITEM_MAX on failure
 */
item_t repr_get_reference(const syntax *const sx, const size_t index);

/**
 *	Set representation reference by index in table
 *
 *	@param	sx			Syntax structure
 *	@param	index		Index of record in representations table
 *	@param	ref			Reference to identifiers table
 *
 *	@return	@c 0 on success, @c -1 on failure
 */
int repr_set_reference(syntax *const sx, const size_t index, const item_t ref);


/**
 *	Enter block scope
 *
 *	@param	sx			Syntax structure
 *	@param	displ		Variable to save previous stack displacement
 *	@param	lg			Variable to save previous value of lg
 *
 *	@return	@c 0 on success, @c -1 on failure
 */
int scope_block_enter(syntax *const sx, item_t *const displ, item_t *const lg);

/**
 *	Exit block scope
 *
 *	@param	sx			Syntax structure
 *	@param	displ		Stack displacement at the start of the scope
 *	@param	lg			Previous value of lg
 *
 *	@return	@c 0 on success, @c -1 on failure
 */
int scope_block_exit(syntax *const sx, const item_t displ, const item_t lg);

/**
 *	Enter function scope
 *
 *	@param	sx			Syntax structure
 *
 *	@return	Previous stack displacement, @c ITEM_MAX on failure
 */
item_t scope_func_enter(syntax *const sx);

/**
 *	Exit function scope
 *
 *	@param	sx			Syntax structure
 *	@param	displ		Stack displacement at the start of the scope
 *
 *	@return	Max displacement of the function, @c ITEM_MAX on failure
 */
item_t scope_func_exit(syntax *const sx, const item_t displ);

#ifdef __cplusplus
} /* extern "C" */
#endif<|MERGE_RESOLUTION|>--- conflicted
+++ resolved
@@ -410,11 +410,7 @@
 /**
  *	Check if type is enum
  *
-<<<<<<< HEAD
- *	@param	sx		Syntax structure
-=======
- *	@param	sx			Syntax structure
->>>>>>> e620600c
+ *	@param	sx			Syntax structure
  *	@param	type		Type for check
  *
  *	@return	@c 1 on true, @c 0 on false
@@ -424,19 +420,12 @@
 /**
  *	Check if type is enum field
  *
-<<<<<<< HEAD
-=======
- *	@param	sx			Syntax structure
->>>>>>> e620600c
- *	@param	type		Type for check
- *
- *	@return	@c 1 on true, @c 0 on false
- */
-<<<<<<< HEAD
-bool type_is_enum_field(const item_t type);
-=======
+ *	@param	sx			Syntax structure
+ *	@param	type		Type for check
+ *
+ *	@return	@c 1 on true, @c 0 on false
+ */
 bool type_is_enum_field(const syntax *const sx, const item_t type);
->>>>>>> e620600c
 
 /**
  *	Check if type is function
