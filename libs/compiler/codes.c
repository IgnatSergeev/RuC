/*
 *	Copyright 2014 Andrey Terekhov
 *
 *	Licensed under the Apache License, Version 2.0 (the "License");
 *	you may not use this file except in compliance with the License.
 *	You may obtain a copy of the License at
 *
 *		http://www.apache.org/licenses/LICENSE-2.0
 *
 *	Unless required by applicable law or agreed to in writing, software
 *	distributed under the License is distributed on an "AS IS" BASIS,
 *	WITHOUT WARRANTIES OR CONDITIONS OF ANY KIND, either express or implied.
 *	See the License for the specific language governing permissions and
 *	limitations under the License.
 */

#include "codes.h"
#include <string.h>
#include "errors.h"
#include "tree.h"
#include "operations.h"
#include "uniio.h"
#include "uniprinter.h"


#define MAX_ELEM_SIZE	32
#define INDENT			"  "


static size_t elem_get_name(const item_t elem, const size_t num, char *const buffer)
{
	if (buffer == NULL)
	{
		return 0;
	}

	size_t argc = 0;
	bool was_switch = false;

	switch (elem)
	{
		case OP_IDENTIFIER:
			argc = 3;
			was_switch = true;
			switch (num)
			{
				case 0:
					sprintf(buffer, "IDENTIFIER");
					break;
				case 1:
					sprintf(buffer, "type");
					break;
				case 2:
					sprintf(buffer, "designation");
					break;
				case 3:
					sprintf(buffer, "id");
					break;
			}
			break;
		case OP_CONSTANT:
			argc = 3;
			was_switch = true;
			switch (num)
			{
				case 0:
					sprintf(buffer, "CONSTANT");
					break;
				case 1:
					sprintf(buffer, "type");
					break;
				case 2:
					sprintf(buffer, "designation");
					break;
				case 3:
					sprintf(buffer, "value");
					break;
			}
			break;
		case OP_STRING:
			argc = 3;
			was_switch = true;
			switch (num)
			{
				case 0:
					sprintf(buffer, "STRING");
					break;
				case 1:
					sprintf(buffer, "type");
					break;
				case 2:
					sprintf(buffer, "designation");
					break;
				case 3:
					sprintf(buffer, "index");
					break;
			}
			break;
		case OP_CALL:
			argc = 2;
			was_switch = true;
			switch (num)
			{
				case 0:
					sprintf(buffer, "CALL");
					break;
				case 1:
					sprintf(buffer, "type");
					break;
				case 2:
					sprintf(buffer, "designation");
					break;
			}
			break;
		case OP_SELECT:
			argc = 3;
			was_switch = true;
			switch (num)
			{
				case 0:
					sprintf(buffer, "SELECT");
					break;
				case 1:
					sprintf(buffer, "type");
					break;
				case 2:
					sprintf(buffer, "designation");
					break;
				case 3:
					sprintf(buffer, "displ");
					break;
			}
			break;
		case OP_SLICE:
			argc = 2;
			was_switch = true;
			switch (num)
			{
				case 0:
					sprintf(buffer, "SLICE");
					break;
				case 1:
					sprintf(buffer, "type");
					break;
				case 2:
					sprintf(buffer, "designation");
					break;
			}
			break;
		case OP_UNARY:
			argc = 3;
			was_switch = true;
			switch (num)
			{
				case 0:
					sprintf(buffer, "UNARY");
					break;
				case 1:
					sprintf(buffer, "type");
					break;
				case 2:
					sprintf(buffer, "designation");
					break;
				case 3:
					sprintf(buffer, "operator");
					break;
			}
			break;
		case OP_BINARY:
			argc = 3;
			was_switch = true;
			switch (num)
			{
				case 0:
					sprintf(buffer, "BINARY");
					break;
				case 1:
					sprintf(buffer, "type");
					break;
				case 2:
					sprintf(buffer, "designation");
					break;
				case 3:
					sprintf(buffer, "operator");
					break;
			}
			break;
		case OP_TERNARY:
			argc = 2;
			was_switch = true;
			switch (num)
			{
				case 0:
					sprintf(buffer, "TERNARY");
					break;
				case 1:
					sprintf(buffer, "type");
					break;
				case 2:
					sprintf(buffer, "designation");
					break;
			}
			break;
		case OP_LIST:
			argc = 2;
			was_switch = true;
			switch (num)
			{
				case 0:
					sprintf(buffer, "LIST");
					break;
				case 1:
					sprintf(buffer, "type");
					break;
				case 2:
					sprintf(buffer, "designation");
					break;
			}
			break;

		case OP_PRINT:
			sprintf(buffer, "TPrint");
			break;
		case OP_PRINTID:
			argc = 1;
			sprintf(buffer, "TPrintid");
			break;
		case OP_PRINTF:
			sprintf(buffer, "TPrintf");
			break;
		case OP_GETID:
			argc = 1;
			sprintf(buffer, "TGetid");
			break;
		case OP_THREAD:
			sprintf(buffer, "TCREATEDIRECT");
			break;
		case OP_UPB:
			argc = 2;
			was_switch = true;
			switch (num)
			{
				case 0:
					sprintf(buffer, "UPB");
					break;
				case 1:
					sprintf(buffer, "type");
					break;
				case 2:
					sprintf(buffer, "designation");
					break;
			}
			break;

		case OP_FUNC_DEF:
			argc = 2;
			was_switch = true;
			switch (num)
			{
				case 0:
					sprintf(buffer, "TFuncdef");
					break;
				case 1:
					sprintf(buffer, "funcn");
					break;
				case 2:
					sprintf(buffer, "maxdispl");
					break;
			}
			break;
		case OP_DECL_VAR:
			argc = 3;
			was_switch = true;
			switch (num)
			{
				case 0:
					sprintf(buffer, "DECL_VAR");
					break;
				case 1:
					sprintf(buffer, "id");
					break;
				case 2:
					sprintf(buffer, "dim");
					break;
				case 3:
					sprintf(buffer, "init");
					break;
			}
			break;
		case OP_DECL_TYPE:
			argc = 1;
			was_switch = true;
			switch (num)
			{
				case 0:
					sprintf(buffer, "DECL_TYPE");
					break;
				case 1:
					sprintf(buffer, "type_id");
					break;
			}
			break;
		case OP_BLOCK:
			sprintf(buffer, "TBegin");
			break;
		case OP_IF:
			argc = 1;
			sprintf(buffer, "TIf");
			break;
		case OP_WHILE:
			sprintf(buffer, "TWhile");
			break;
		case OP_DO:
			sprintf(buffer, "TDo");
			break;
		case OP_FOR:
			argc = 4;
			sprintf(buffer, "TFor");
			break;
		case OP_SWITCH:
			sprintf(buffer, "TSwitch");
			break;
		case OP_CASE:
			sprintf(buffer, "TCase");
			break;
		case OP_DEFAULT:
			sprintf(buffer, "TDefault");
			break;
		case OP_BREAK:
			sprintf(buffer, "TBreak");
			break;
		case OP_CONTINUE:
			sprintf(buffer, "TContinue");
			break;
		case OP_RETURN:
			sprintf(buffer, "TReturn");
			break;
		case OP_GOTO:
			argc = 1;
			sprintf(buffer, "TGoto");
			break;
		case OP_NOP:
			sprintf(buffer, "NOP");
			break;
		case IC_COPY01:
			argc = 2;
			was_switch = true;
			switch (num)
			{
				case 0:
					sprintf(buffer, "COPY01");
					break;
				case 1:
					sprintf(buffer, "displleft");
					break;
				case 2:
					sprintf(buffer, "length");
					break;
			}
			break;
		case IC_COPY10:
			argc = 2;
			was_switch = true;
			switch (num)
			{
				case 0:
					sprintf(buffer, "COPY10");
					break;
				case 1:
					sprintf(buffer, "displright");
					break;
				case 2:
					sprintf(buffer, "length");
					break;
			}
			break;
		case IC_COPY11:
			argc = 1;
			was_switch = true;
			switch (num)
			{
				case 0:
					sprintf(buffer, "COPY11");
					break;
				case 1:
					sprintf(buffer, "length");
					break;
			}
			break;
		case IC_COPY0ST:
			argc = 2;
			was_switch = true;
			switch (num)
			{
				case 0:
					sprintf(buffer, "COPY0ST");
					break;
				case 1:
					sprintf(buffer, "displleft");
					break;
				case 2:
					sprintf(buffer, "length");
					break;
			}
			break;
		case IC_COPY1ST:
			argc = 1;
			was_switch = true;
			switch (num)
			{
				case 0:
					sprintf(buffer, "COPY1ST");
					break;
				case 1:
					sprintf(buffer, "length");
					break;
			}
			break;
		case IC_COPY0ST_ASSIGN:
			argc = 2;
			was_switch = true;
			switch (num)
			{
				case 0:
					sprintf(buffer, "COPY0STASS");
					break;
				case 1:
					sprintf(buffer, "displleft");
					break;
				case 2:
					sprintf(buffer, "length");
					break;
			}
			break;
		case IC_COPY1ST_ASSIGN:
			argc = 1;
			was_switch = true;
			switch (num)
			{
				case 0:
					sprintf(buffer, "COPY1STASS");
					break;
				case 1:
					sprintf(buffer, "length");
					break;
			}
			break;
		case IC_COPYST:
			argc = 3;
			was_switch = true;
			switch (num)
			{
				case 0:
					sprintf(buffer, "COPYST");
					break;
				case 1:
					sprintf(buffer, "displ");
					break;
				case 2:
					sprintf(buffer, "length");
					break;
				case 3:
					sprintf(buffer, "length1");
					break;
			}
			break;

		case IC_CALL1:
			argc = 1;
			sprintf(buffer, "TCall1");
			break;
		case IC_CALL2:
			argc = 1;
			sprintf(buffer, "TCall2");
			break;
		case OP_LABEL:
			argc = 1;
			sprintf(buffer, "TLabel");
			break;
<<<<<<< HEAD
		case OP_DECL_STRUCT:
			argc = 1;
			sprintf(buffer, "TStructbeg");
			break;
		case OP_DECL_STRUCT_END:
			argc = 1;
			sprintf(buffer, "TStructend");
			break;
		case OP_PRINT:
			argc = 1;
			sprintf(buffer, "TPrint");
			break;
		case OP_PRINTID:
			argc = 1;
			sprintf(buffer, "TPrintid");
			break;
		case OP_PRINTF:
			argc = 1;
			sprintf(buffer, "TPrintf");
			break;
		case OP_GETID:
			argc = 1;
			sprintf(buffer, "TGetid");
			break;
=======
>>>>>>> ceb1117e
		case IC_CREATE:
			sprintf(buffer, "TCREATE");
			break;
		case IC_CREATE_DIRECT:
			sprintf(buffer, "TCREATEDIRECT");
			break;
		case IC_EXIT:
			sprintf(buffer, "TEXIT");
			break;
		case IC_EXIT_DIRECT:
			sprintf(buffer, "TEXITDIRECT");
			break;
		case IC_MSG_SEND:
			sprintf(buffer, "TMSGSEND");
			break;
		case IC_MSG_RECEIVE:
			sprintf(buffer, "TMSGRECEIVE");
			break;
		case IC_JOIN:
			sprintf(buffer, "TJOIN");
			break;
		case IC_SLEEP:
			sprintf(buffer, "TSLEEP");
			break;
		case IC_SEM_CREATE:
			sprintf(buffer, "TSEMCREATE");
			break;
		case IC_SEM_WAIT:
			sprintf(buffer, "TSEMWAIT");
			break;
		case IC_SEM_POST:
			sprintf(buffer, "TSEMPOST");
			break;
		case IC_INIT:
			sprintf(buffer, "INITC");
			break;
		case IC_DESTROY:
			sprintf(buffer, "DESTROYC");
			break;
		case IC_GETNUM:
			sprintf(buffer, "GETNUMC");
			break;

		case IC_PRINT:
			argc = 1;
			sprintf(buffer, "PRINT");
			break;
		case IC_PRINTID:
			argc = 1;
			sprintf(buffer, "PRINTID");
			break;
		case IC_PRINTF:
			argc = 1;
			sprintf(buffer, "PRINTF");
			break;
		case IC_GETID:
			argc = 1;
			sprintf(buffer, "GETID");
			break;

		case IC_ABS:
			sprintf(buffer, "ABS");
			break;
		case IC_ABSI:
			sprintf(buffer, "ABSI");
			break;
		case IC_SQRT:
			sprintf(buffer, "SQRT");
			break;
		case IC_EXP:
			sprintf(buffer, "EXP");
			break;
		case IC_SIN:
			sprintf(buffer, "SIN");
			break;
		case IC_COS:
			sprintf(buffer, "COS");
			break;
		case IC_LOG:
			sprintf(buffer, "LOG");
			break;
		case IC_LOG10:
			sprintf(buffer, "LOG10");
			break;
		case IC_ASIN:
			sprintf(buffer, "ASIN");
			break;
		case IC_RAND:
			sprintf(buffer, "RAND");
			break;
		case IC_ROUND:
			sprintf(buffer, "ROUND");
			break;

		case IC_STRCPY:
			sprintf(buffer, "STRCPY");
			break;
		case IC_STRNCPY:
			sprintf(buffer, "STRNCPY");
			break;
		case IC_STRCAT:
			sprintf(buffer, "STRCAT");
			break;
		case IC_STRNCAT:
			sprintf(buffer, "STRNCAT");
			break;
		case IC_STRCMP:
			sprintf(buffer, "STRCMP");
			break;
		case IC_STRNCMP:
			sprintf(buffer, "STRNCMP");
			break;
		case IC_STRSTR:
			sprintf(buffer, "STRSTR");
			break;
		case IC_STRLEN:
			sprintf(buffer, "STRLENC");
			break;

		case IC_BEG_INIT:
			argc = 1;
			was_switch = true;
			switch (num)
			{
				case 0:
					sprintf(buffer, "BEGINIT");
					break;
				case 1:
					sprintf(buffer, "n");
					break;
			}
			break;
		case IC_STRUCT_WITH_ARR:
			argc = 2;
			was_switch = true;
			switch (num)
			{
				case 0:
					sprintf(buffer, "STRUCTWITHARR");
					break;
				case 1:
					sprintf(buffer, "displ");
					break;
				case 2:
					sprintf(buffer, "iniproc");
					break;
			}
			break;
		case IC_DEFARR:
			argc = 7;
			was_switch = true;
			switch (num)
			{
				case 0:
					sprintf(buffer, "DEFARR");
					break;
				case 1:
					sprintf(buffer, "N");
					break;
				case 2:
					sprintf(buffer, "elem_len");
					break;
				case 3:
					sprintf(buffer, "displ");
					break;
				case 4:
					sprintf(buffer, "iniproc");
					break;
				case 5:
					sprintf(buffer, "usual");
					break;
				case 6:
					sprintf(buffer, "all");
					break;
				case 7:
					sprintf(buffer, "instruct");
					break;
			}
			break;
		case IC_ARR_INIT:
			argc = 4;
			was_switch = true;
			switch (num)
			{
				case 0:
					sprintf(buffer, "ARRINIT");
					break;
				case 1:
					sprintf(buffer, "N");
					break;
				case 2:
					sprintf(buffer, "elem_len");
					break;
				case 3:
					sprintf(buffer, "displ");
					break;
				case 4:
					sprintf(buffer, "usual");
					break;
			}
			break;
		case IC_LI:
			argc = 1;
			sprintf(buffer, "LI");
			break;
		case IC_LID:
			argc = 2;
			sprintf(buffer, "LID");
			break;
		case IC_LOAD:
			argc = 1;
			sprintf(buffer, "LOAD");
			break;
		case IC_LOADD:
			argc = 1;
			sprintf(buffer, "LOADD");
			break;
		case IC_LAT:
			sprintf(buffer, "L@");
			break;
		case IC_LATD:
			sprintf(buffer, "L@f");
			break;
		case IC_LA:
			argc = 1;
			sprintf(buffer, "LA");
			break;

		case IC_STOP:
			sprintf(buffer, "STOP");
			break;
		case IC_RETURN_VAL:
			argc = 1;
			sprintf(buffer, "RETURNVAL");
			break;
		case IC_RETURN_VOID:
			sprintf(buffer, "RETURNVOID");
			break;
		case IC_B:
			argc = 1;
			sprintf(buffer, "B");
			break;
		case IC_BE0:
			argc = 1;
			sprintf(buffer, "BE0");
			break;
		case IC_BNE0:
			argc = 1;
			sprintf(buffer, "BNE0");
			break;
		case IC_SLICE:
			argc = 1;
			was_switch = true;
			switch (num)
			{
				case 0:
					sprintf(buffer, "SLICE");
					break;
				case 1:
					sprintf(buffer, "d");
					break;
			}
			break;
		case IC_SELECT:
			argc = 1;
			was_switch = true;
			switch (num)
			{
				case 0:
					sprintf(buffer, "SELECT");
					break;
				case 1:
					sprintf(buffer, "field_displ");
					break;
			}
			break;
		case IC_FUNC_BEG:
			argc = 2;
			was_switch = true;
			switch (num)
			{
				case 0:
					sprintf(buffer, "FUNCBEG");
					break;
				case 1:
					sprintf(buffer, "maxdispl");
					break;
				case 2:
					sprintf(buffer, "pc");
					break;
			}
			break;

		default:
			sprintf(buffer, "%" PRIitem, elem);
			break;
	}

	if ((num != 0 && !was_switch) || argc < num)
	{
		buffer[0] = '\0';
	}
	return argc;
}


static void double_to_io(universal_io *const io, const int64_t fst, const int64_t snd)
{
	int64_t num = (snd << 32) | (fst & 0x00000000ffffffff);
	double numdouble;
	memcpy(&numdouble, &num, sizeof(double));
	uni_printf(io, " %f\n", numdouble);
}

static size_t elem_to_io(universal_io *const io, const vector *const table, size_t i)
{
	const item_t type = vector_get(table, i++);

	char buffer[MAX_ELEM_SIZE];
	size_t argc = elem_get_name(type, 0, buffer);
	uni_printf(io, "%s", buffer);

	if (type == IC_LID)
	{
		double_to_io(io, vector_get(table, i), vector_get(table, i + 1));
		return i + 2;
	}

	for (size_t j = 1; j <= argc; j++)
	{
		elem_get_name(type, j, buffer);

		if (buffer[0] != '\0')
		{
			uni_printf(io, " %s=", buffer);
		}

		uni_printf(io, " %" PRIitem, vector_get(table, i++));
	}
	uni_printf(io, "\n");

	if (type == OP_STRING)
	{
		const size_t n = (size_t)vector_get(table, i - 1);
		for (size_t j = 0; j < n; j++)
		{
			uni_printf(io, "%" PRIitem "\n", vector_get(table, i++));
		}
	}

	return i;
}


static size_t tree_print_recursive(universal_io *const io, node *const nd, size_t index, size_t tabs)
{
	for (size_t i = 0; i < tabs; i++)
	{
		uni_printf(io, INDENT);
	}
	uni_printf(io, "tc %zu) ", index);

	const item_t type = node_get_type(nd);
	char buffer[MAX_ELEM_SIZE];
	size_t argc = elem_get_name(type, 0, buffer);
	uni_printf(io, "%s", buffer);

	if (type == IC_LID)
	{
		double_to_io(io, node_get_arg(nd, 0), node_get_arg(nd, 1));
	}
	else
	{
		size_t i = 0;
		while (i < argc && node_get_arg(nd, i) != ITEM_MAX)
		{
			elem_get_name(type, i + 1, buffer);

			if (buffer[0] != '\0')
			{
				uni_printf(io, " %s=", buffer);
			}

			uni_printf(io, " %" PRIitem, node_get_arg(nd, i++));
		}
		uni_printf(io, "\n");

		if ((node_get_arg(nd, i) != ITEM_MAX && node_get_type(nd) != OP_STRING) || i != argc)
		{
			elem_get_name(type, 0, buffer);
			//warning(NULL, node_argc, index, buffer);
		}
	}

	index += argc + 1;
	for (size_t j = 0; j < node_get_amount(nd); j++)
	{
		node child = node_get_child(nd, j);
		index = tree_print_recursive(io, &child, index, tabs + 1);
	}

	return index;
}


/*
 *	 __     __   __     ______   ______     ______     ______   ______     ______     ______
 *	/\ \   /\ "-.\ \   /\__  _\ /\  ___\   /\  == \   /\  ___\ /\  __ \   /\  ___\   /\  ___\
 *	\ \ \  \ \ \-.  \  \/_/\ \/ \ \  __\   \ \  __<   \ \  __\ \ \  __ \  \ \ \____  \ \  __\
 *	 \ \_\  \ \_\\"\_\    \ \_\  \ \_____\  \ \_\ \_\  \ \_\    \ \_\ \_\  \ \_____\  \ \_____\
 *	  \/_/   \/_/ \/_/     \/_/   \/_____/   \/_/ /_/   \/_/     \/_/\/_/   \/_____/   \/_____/
 */


/** Вывод таблиц и дерева */
void tables_and_tree(const char *const path
	, const vector *const identifiers
	, const vector *const modes
	, vector *const tree)
{
	universal_io io = io_create();
	if (!vector_is_correct(identifiers) || !vector_is_correct(modes) || !vector_is_correct(tree)
		|| out_set_file(&io, path))
	{
		return;
	}


	uni_printf(&io, "identab\n");
	for (size_t i = 2; i < vector_size(identifiers); i += 4)
	{
		for (size_t j = 0; j < 4; j++)
		{
			uni_printf(&io, "id %zu) %" PRIitem "\n", i + j, vector_get(identifiers, i + j));
		}
		uni_printf(&io, "\n");
	}

	uni_printf(&io, "\nmodetab\n");
	for (size_t i = 0; i < vector_size(modes); i++)
	{
		uni_printf(&io, "md %zu) %" PRIitem "\n", i, vector_get(modes, i));
	}

	uni_printf(&io, "\n\ntree\n");
	size_t i = 0;
	node nd = node_get_root(tree);
	for (size_t j = 0; j < node_get_amount(&nd); j++)
	{
		node child = node_get_child(&nd, j);
		i = tree_print_recursive(&io, &child, i, 0);
	}

	io_erase(&io);
}

/** Вывод таблиц и кодов */
void tables_and_codes(const char *const path
	, const vector *const functions
	, const vector *const processes
	, const vector *const memory)
{
	universal_io io = io_create();
	if (!vector_is_correct(functions) || !vector_is_correct(processes) || !vector_is_correct(memory)
		|| out_set_file(&io, path))
	{
		return;
	}


	uni_printf(&io, "functions\n");
	for (size_t i = 0; i < vector_size(functions); i++)
	{
		uni_printf(&io, "fun %zu) %" PRIitem "\n", i, vector_get(functions, i));
	}

	uni_printf(&io, "\n\niniprocs\n");
	for (size_t i = 0; i < vector_size(processes); i++)
	{
		uni_printf(&io, "inipr %zu) %" PRIitem "\n", i, vector_get(processes, i));
	}

	uni_printf(&io, "\n\nmem\n");
	size_t i = 0;
	while (i < vector_size(memory))
	{
		uni_printf(&io, "pc %zu) ", i);
		i = elem_to_io(&io, memory, i);
	}

	io_erase(&io);
}<|MERGE_RESOLUTION|>--- conflicted
+++ resolved
@@ -477,33 +477,6 @@
 			argc = 1;
 			sprintf(buffer, "TLabel");
 			break;
-<<<<<<< HEAD
-		case OP_DECL_STRUCT:
-			argc = 1;
-			sprintf(buffer, "TStructbeg");
-			break;
-		case OP_DECL_STRUCT_END:
-			argc = 1;
-			sprintf(buffer, "TStructend");
-			break;
-		case OP_PRINT:
-			argc = 1;
-			sprintf(buffer, "TPrint");
-			break;
-		case OP_PRINTID:
-			argc = 1;
-			sprintf(buffer, "TPrintid");
-			break;
-		case OP_PRINTF:
-			argc = 1;
-			sprintf(buffer, "TPrintf");
-			break;
-		case OP_GETID:
-			argc = 1;
-			sprintf(buffer, "TGetid");
-			break;
-=======
->>>>>>> ceb1117e
 		case IC_CREATE:
 			sprintf(buffer, "TCREATE");
 			break;
