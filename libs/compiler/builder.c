--- conflicted
+++ resolved
@@ -447,28 +447,19 @@
 		return true;
 	}
 
-<<<<<<< HEAD
-    if (expected_type == actual_type)
+	if (check_enum_initializer(sx, expected_type, actual_type)
+		|| check_int_initializer(sx, expected_type, actual_type))
+	{
+		return true;
+	}
+
+	if (expected_type == actual_type)
     {
         return true;
     }
-	
-    if (check_enum_initializer(sx, expected_type, actual_type)
-       || check_int_initializer(sx, expected_type, actual_type)) {
-        return true;
-    }
 
     semantic_error(sx, expression_get_location(nd_init), wrong_init);
     return false;
-=======
-	if (expected_type == actual_type)
-	{
-		return true;
-	}
-
-	semantic_error(sx, expression_get_location(nd_init), wrong_init);
-	return false;
->>>>>>> 7c6102ce
 }
 
 node build_identifier_expression(syntax *const sx, const size_t name, const location loc)
