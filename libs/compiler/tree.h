--- conflicted
+++ resolved
@@ -125,11 +125,7 @@
  *
  *	@return	@c  0 on success,
  *			@c -1 on failure,
-<<<<<<< HEAD
- *			@c -2 on trying to reset the root node,
-=======
  *			@c -2 on trying to reset the root node
->>>>>>> 17de274f
  */
 int node_set_type(node *const nd, const item_t type);
 
@@ -160,9 +156,6 @@
 int node_set_arg(node *const nd, const size_t index, const item_t arg);
 
 
-node node_add_child(node *const nd, const item_t type);
-
-
 /**
  *	Copy source node to destination
  *
