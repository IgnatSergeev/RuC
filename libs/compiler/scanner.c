--- conflicted
+++ resolved
@@ -475,15 +475,8 @@
 			next_string_elem(context);
 			if (context->curchar != '\'')
 			{
-<<<<<<< HEAD
-				printf("символьная константа не заканчивается символом '\n");
-				
-				//error(context, no_right_apost);
-				exit(2);
-=======
 				error(context, no_right_apost);
 				context->error_flag = 1;
->>>>>>> a5e20b42
 			}
 			else
 			{
