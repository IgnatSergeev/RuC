/*
 *	Copyright 2021 Andrey Terekhov, Ilya Andreev
 *
 *	Licensed under the Apache License, Version 2.0 (the "License");
 *	you may not use this file except in compliance with the License.
 *	You may obtain a copy of the License at
 *
 *		http://www.apache.org/licenses/LICENSE-2.0
 *
 *	Unless required by applicable law or agreed to in writing, software
 *	distributed under the License is distributed on an "AS IS" BASIS,
 *	WITHOUT WARRANTIES OR CONDITIONS OF ANY KIND, either express or implied.
 *	See the License for the specific language governing permissions and
 *	limitations under the License.
 */

#include "parser.h"


#define MAX_PRINTF_ARGS 20


/** Check if current token is part of a declaration specifier */
static bool is_declaration_specifier(parser *const prs)
{
	switch (prs->token)
	{
		case TK_VOID:
		case TK_CHAR:
		case TK_INT:
		case TK_LONG:
		case TK_FLOAT:
		case TK_DOUBLE:
		case TK_STRUCT:
<<<<<<< HEAD
		case TK_FILE:
		case TK_TYPEDEF:
			return 1;
=======
			return true;
>>>>>>> ceb1117e

		case TK_IDENTIFIER:
		{
			const item_t id = repr_get_reference(prs->sx, prs->lxr.repr);
			if (id == ITEM_MAX)
			{
				return false;
			}

			return ident_get_displ(prs->sx, (size_t)id) >= 1000;
		}

		default:
			return false;
	}
}


/**
 *	Parse labeled statement [C99 6.8.1]
 *
 *	labeled-statement:
 *		identifier ':' statement
 *
 *	@param	prs			Parser
 *	@param	parent		Parent node in AST
 */
static void parse_labeled_statement(parser *const prs, node *const parent)
{
	token_consume(prs); // identifier
	node nd = node_add_child(parent, OP_LABEL);
	const size_t repr = prs->lxr.repr;
	// Не проверяем, что это ':', так как по нему узнали, что это labeled statement
	token_consume(prs);
	for (size_t i = 0; i < vector_size(&prs->labels); i += 2)
	{
		if (repr == (size_t)ident_get_repr(prs->sx, (size_t)vector_get(&prs->labels, i)))
		{
			const item_t id = vector_get(&prs->labels, i);
			node_add_arg(&nd, id);

			if (vector_get(&prs->labels, i + 1) < 0)
			{
				parser_error(prs, repeated_label, repr_get_name(prs->sx, repr));
			}
			else
			{
				vector_set(&prs->labels, i + 1, -1);	// TODO: здесь должен быть номер строки
			}

			ident_set_type(prs->sx, (size_t)id, 1);
			parse_statement(prs, &nd);
			return;
		}
	}

	// Это определение метки, если она встретилась до переходов на нее
	const item_t id = (item_t)to_identab(prs, repr, 1, 0);
	node_add_arg(&nd, id);
	vector_add(&prs->labels, id);
	vector_add(&prs->labels, -1);	// TODO: здесь должен быть номер строки

	ident_set_type(prs->sx, (size_t)id, 1);
	parse_statement(prs, &nd);
}

/**
 *	Parse case statement [C99 6.8.1]
 *
 *	labeled-statement:
 *		'case' constant-expression ':' statement
 *
 *	@param	prs			Parser structure
 *	@param	parent		Parent node in AST
 */
static void parse_case_statement(parser *const prs, node *const parent)
{
	if (!prs->is_in_switch)
	{
		parser_error(prs, case_not_in_switch);
	}

	token_consume(prs); // kw_case
	node nd = node_add_child(parent, OP_CASE);
<<<<<<< HEAD
	const item_t condition_type = parse_constant_expression(prs, &nd);
	if (!type_is_integer(condition_type) && !type_is_undefined(condition_type))
=======
	node_copy(&prs->sx->nd, &nd);
	const node condition = parse_constant_expression(prs);
	const item_t condition_type = expression_get_type(&condition);
	if (node_is_correct(&condition) && !type_is_integer(condition_type))
>>>>>>> ceb1117e
	{
		parser_error(prs, float_in_switch);
	}

	token_expect_and_consume(prs, TK_COLON, expected_colon_after_case);
	parse_statement(prs, &nd);
}

/**
 *	Parse default statement [C99 6.8.1]
 *
 *	labeled-statement:
 *		'default' ':' statement
 *
 *	@param	prs			Parser structure
 *	@param	parent		Parent node in AST
 */
static void parse_default_statement(parser *const prs, node *const parent)
{
	if (!prs->is_in_switch)
	{
		parser_error(prs, default_not_in_switch);
	}

	token_consume(prs); // kw_default
	node nd = node_add_child(parent, OP_DEFAULT);
	token_expect_and_consume(prs, TK_COLON, expected_colon_after_default);
	parse_statement(prs, &nd);
}

/**
 *	Parse expression statement [C99 6.8.3]
 *
 *	expression-statement:
 *		expression ';'
 *
 *	@param	prs			Parser
 *	@param	parent		Parent node in AST
 */
static void parse_expression_statement(parser *const prs, node *const parent)
{
	node_copy(&prs->sx->nd, parent);
	const node nd_expr = parse_expression(prs);
	if (!node_is_correct(&nd_expr))
	{
		token_skip_until(prs, TK_SEMICOLON);
		return;
	}
	token_expect_and_consume(prs, TK_SEMICOLON, expected_semi_after_stmt);
}

/**
 *	Parse if statement [C99 6.8.4.1]
 *
 *	if-statement:
 *		'if' '(' expression ')' statement
 *		'if' '(' expression ')' statement 'else' statement
 *
 *	@param	prs			Parser
 *	@param	parent		Parent node in AST
 */
static void parse_if_statement(parser *const prs, node *const parent)
{
	token_consume(prs); // kw_if
	node nd = node_add_child(parent, OP_IF);
	node_add_arg(&nd, 0); // ref_else

	node_copy(&prs->sx->nd, &nd);
	token_expect_and_consume(prs, TK_L_PAREN, cond_must_be_in_brkts);
	parse_expression(prs);
	token_expect_and_consume(prs, TK_R_PAREN, cond_must_be_in_brkts);
	parse_statement(prs, &nd);

	if (token_try_consume(prs, TK_ELSE))
	{
		node_set_arg(&nd, 0, 1);
		parse_statement(prs, &nd);
	}
}

/**
 *	Parse switch statement [C99 6.8.4.2]
 *
 *	switch-statement:
 *		'switch' '(' expression ')' statement
 *
 *	@param	prs			Parser
 *	@param	parent		Parent node in AST
 */
static void parse_switch_statement(parser *const prs, node *const parent)
{
	token_consume(prs); // kw_switch
	node nd = node_add_child(parent, OP_SWITCH);

<<<<<<< HEAD
	const item_t condition_type = parse_parenthesized_expression(prs, &nd);
	if (!type_is_integer(condition_type) && !type_is_undefined(condition_type))
=======
	node_copy(&prs->sx->nd, &nd);
	token_expect_and_consume(prs, TK_L_PAREN, cond_must_be_in_brkts);
	const node condition = parse_expression(prs);
	token_expect_and_consume(prs, TK_R_PAREN, cond_must_be_in_brkts);
	const item_t condition_type = expression_get_type(&condition);
	if (node_is_correct(&condition) && !type_is_integer(condition_type))
>>>>>>> ceb1117e
	{
		parser_error(prs, float_in_switch);
	}

	const bool old_in_switch = prs->is_in_switch;
	prs->is_in_switch = true;
	parse_statement(prs, &nd);
	prs->is_in_switch = old_in_switch;
}

/**
 *	Parse while statement [C99 6.8.5.1]
 *
 *	while-statement:
 *		'while' '(' expression ')' statement
 *
 *	@param	prs			Parser
 *	@param	parent		Parent node in AST
 */
static void parse_while_statement(parser *const prs, node *const parent)
{
	token_consume(prs); // kw_while
	node nd = node_add_child(parent, OP_WHILE);

	node_copy(&prs->sx->nd, &nd);
	token_expect_and_consume(prs, TK_L_PAREN, cond_must_be_in_brkts);
	parse_expression(prs);
	token_expect_and_consume(prs, TK_R_PAREN, cond_must_be_in_brkts);

	const bool old_in_loop = prs->is_in_loop;
	prs->is_in_loop = true;
	parse_statement(prs, &nd);
	prs->is_in_loop = old_in_loop;
}

/**
 *	Parse do statement [C99 6.8.5.2]
 *
 *	do-statement:
 *		'do' statement 'while' '(' expression ')' ';'
 *
 *	@param	prs			Parser
 *	@param	parent		Parent node in AST
 */
static void parse_do_statement(parser *const prs, node *const parent)
{
	token_consume(prs); // kw_do
	node nd = node_add_child(parent, OP_DO);

	const bool old_in_loop = prs->is_in_loop;
	prs->is_in_loop = true;
	parse_statement(prs, &nd);
	prs->is_in_loop = old_in_loop;

	if (token_try_consume(prs, TK_WHILE))
	{
		node_copy(&prs->sx->nd, &nd);
		token_expect_and_consume(prs, TK_L_PAREN, cond_must_be_in_brkts);
		parse_expression(prs);
		token_expect_and_consume(prs, TK_R_PAREN, cond_must_be_in_brkts);
	}
	else
	{
		parser_error(prs, expected_while);
		token_skip_until(prs, TK_SEMICOLON);
	}

	token_expect_and_consume(prs, TK_SEMICOLON, expected_semi_after_stmt);
}

/**
 *	Parse for statement [C99 6.8.5.3]
 *
 *	for-statement:
 *		'for' '(' expression[opt] ';' expression[opt] ';' expression[opt] ')' statement
 *		'for' '(' declaration expression[opt] ';' expression[opt] ')' statement
 *
 *	@param	prs			Parser structure
 *	@param	parent		Parent node in AST
 */
static void parse_for_statement(parser *const prs, node *const parent)
{
	token_consume(prs); // kw_for
	node nd = node_add_child(parent, OP_FOR);

	node_add_arg(&nd, 0); // ref_inition
	node_add_arg(&nd, 0); // ref_condition
	node_add_arg(&nd, 0); // ref_increment
	node_add_arg(&nd, 1); // ref_statement
	token_expect_and_consume(prs, TK_L_PAREN, no_leftbr_in_for);

	item_t old_displ;
	item_t old_lg;
	scope_block_enter(prs->sx, &old_displ, &old_lg);
	if (!token_try_consume(prs, TK_SEMICOLON))
	{
		node_set_arg(&nd, 0, 1); // ref_inition
		if (is_declaration_specifier(prs))
		{
			parse_declaration_inner(prs, &nd);
		}
		else
		{
			node_copy(&prs->sx->nd, &nd);
			parse_expression(prs);
			token_expect_and_consume(prs, TK_SEMICOLON, no_semicolon_in_for);
		}
	}

	if (!token_try_consume(prs, TK_SEMICOLON))
	{
		node_set_arg(&nd, 1, 1); // ref_condition
		node_copy(&prs->sx->nd, &nd);
		parse_expression(prs);
		token_expect_and_consume(prs, TK_SEMICOLON, no_semicolon_in_for);
	}

	if (!token_try_consume(prs, TK_R_PAREN))
	{
		node_set_arg(&nd, 2, 1); // ref_increment
		node_copy(&prs->sx->nd, &nd);
		parse_expression(prs);
		token_expect_and_consume(prs, TK_R_PAREN, no_rightbr_in_for);
	}

	const bool old_in_loop = prs->is_in_loop;
	prs->is_in_loop = true;
	parse_statement(prs, &nd);

	prs->is_in_loop = old_in_loop;
	scope_block_exit(prs->sx, old_displ, old_lg);
}

/**
 *	Parse goto statement [C99 6.8.6.1]
 *
 *	jump-statement:
 *		'goto' identifier ';'
 *
 *	@param	prs			Parser structure
 *	@param	parent		Parent node in AST
 */
static void parse_goto_statement(parser *const prs, node *const parent)
{
	token_consume(prs); // kw_goto
	node nd = node_add_child(parent, OP_GOTO);
	token_expect_and_consume(prs, TK_IDENTIFIER, no_ident_after_goto);
	const size_t repr = prs->lxr.repr;

	for (size_t i = 0; i < vector_size(&prs->labels); i += 2)
	{
		if (repr == (size_t)ident_get_repr(prs->sx, (size_t)vector_get(&prs->labels, i)))
		{
			const item_t id = vector_get(&prs->labels, i);
			node_add_arg(&nd, id);
			if (vector_get(&prs->labels, (size_t)id + 1) >= 0) // Перехода на метку еще не было
			{
				vector_add(&prs->labels, id);
				vector_add(&prs->labels, 1);	// TODO: здесь должен быть номер строки
			}

			token_expect_and_consume(prs, TK_SEMICOLON, expected_semi_after_stmt);
			return;
		}
	}

	// Первый раз встретился переход на метку, которой не было,
	// в этом случае ссылка на identtab, стоящая после TGoto,
	// будет отрицательной
	const item_t id = (item_t)to_identab(prs, repr, 1, 0);
	node_add_arg(&nd, -id);
	vector_add(&prs->labels, id);
	vector_add(&prs->labels, 1);	// TODO: здесь должен быть номер строки
	token_expect_and_consume(prs, TK_SEMICOLON, expected_semi_after_stmt);
}

/**
 *	Parse continue statement [C99 6.8.6.2]
 *
 *	jump-statement:
 *		'continue' ';'
 *
 *	@param	prs			Parser
 *	@param	parent		Parent node in AST
 */
static void parse_continue_statement(parser *const prs, node *const parent)
{
	if (!prs->is_in_loop)
	{
		parser_error(prs, continue_not_in_loop);
	}

	token_consume(prs); // kw_continue
	node_add_child(parent, OP_CONTINUE);
	token_expect_and_consume(prs, TK_SEMICOLON, expected_semi_after_stmt);
}

/**
 *	Parse break statement [C99 6.8.6.3]
 *
 *	jump-statement:
 *		'break' ';'
 *
 *	@param	prs			Parser
 *	@param	parent		Parent node in AST
 */
static void parse_break_statement(parser *const prs, node *const parent)
{
	if (!(prs->is_in_loop || prs->is_in_switch))
	{
		parser_error(prs, break_not_in_loop_or_switch);
	}

	token_consume(prs); // kw_break
	node_add_child(parent, OP_BREAK);
	token_expect_and_consume(prs, TK_SEMICOLON, expected_semi_after_stmt);
}

/**
 *	Parse return statement [C99 6.8.6.4]
 *
 *	jump-statement:
 *		'return' expression[opt] ';'
 *
 *	@param	prs			Parser
 *	@param	parent		Parent node in AST
 */
static void parse_return_statement(parser *const prs, node *const parent)
{
	token_consume(prs); // kw_return
	const item_t return_type = type_get(prs->sx, prs->function_mode + 1);
	prs->was_return = true;

	node nd = node_add_child(parent, OP_RETURN);

	if (token_try_consume(prs, TK_SEMICOLON))
	{
<<<<<<< HEAD
		node_add_child(parent, OP_RETURN_VOID);
=======
>>>>>>> ceb1117e
		if (!type_is_void(return_type))
		{
			parser_error(prs, no_ret_in_func);
		}
	}
	else if (return_type != TYPE_VOID_POINTER)
	{
		if (type_is_void(return_type))
		{
			parser_error(prs, notvoidret_in_void_func);
		}

<<<<<<< HEAD
		node nd = node_add_child(parent, OP_RETURN_VAL);
		node_add_arg(&nd, (item_t)type_size(prs->sx, return_type));

		const item_t expr_type = parse_assignment_expression(prs, &nd);
		if (!type_is_undefined(expr_type) && !type_is_undefined(return_type))
		{
			if (type_is_floating(return_type) && type_is_integer(expr_type))
			{
				parse_insert_widen(prs);
			}
			else if (return_type != expr_type)
=======
		node_copy(&prs->sx->nd, &nd);
		const node nd_expr = parse_assignment_expression(prs);
		const item_t expr_type = expression_get_type(&nd_expr);
		if (!type_is_undefined(expr_type) && !type_is_undefined(return_type))
		{
			if (return_type != expr_type && (!type_is_floating(return_type) || !type_is_integer(expr_type)))
>>>>>>> ceb1117e
			{
				parser_error(prs, bad_type_in_ret);
			}
		}

		token_expect_and_consume(prs, TK_SEMICOLON, expected_semi_after_stmt);
	}
}

/**	Parse t_create_direct statement [RuC] */
static void parse_create_direct_statement(parser *const prs, node *const parent)
{
	node nd = node_add_child(parent, OP_THREAD);
	parse_statement_compound(prs, &nd, THREAD);
}

/**	Parse printid statement [RuC] */
static void parse_printid_statement(parser *const prs, node *const parent)
{
	token_consume(prs); // kw_printid
	token_expect_and_consume(prs, TK_L_PAREN, no_leftbr_in_printid);

	do
	{
		if (token_try_consume(prs, TK_IDENTIFIER))
		{
			const size_t repr = prs->lxr.repr;
			const item_t id = repr_get_reference(prs->sx, repr);
			if (id == ITEM_MAX)
			{
				parser_error(prs, ident_is_not_declared, repr_get_name(prs->sx, repr));
			}

			node nd = node_add_child(parent, OP_PRINTID);
			node_add_arg(&nd, id);
		}
		else
		{
			parser_error(prs, no_ident_in_printid);
			token_skip_until(prs, TK_COMMA | TK_R_PAREN | TK_SEMICOLON);
		}
	} while (token_try_consume(prs, TK_COMMA));

	token_expect_and_consume(prs, TK_R_PAREN, no_rightbr_in_printid);
	token_expect_and_consume(prs, TK_SEMICOLON, expected_semi_after_stmt);
}

/**	Parse print statement [RuC] */
static void parse_print_statement(parser *const prs, node *const parent)
{
	token_consume(prs); // kw_print
	token_expect_and_consume(prs, TK_L_PAREN, print_without_br);

<<<<<<< HEAD
	const item_t type = parse_assignment_expression(prs, parent);
=======
	node nd_print = node_add_child(parent, OP_PRINT);

	node_copy(&prs->sx->nd, &nd_print);
	const node nd_expr = parse_assignment_expression(prs);
	if (!node_is_correct(&nd_expr))
	{
		token_skip_until(prs, TK_SEMICOLON);
		token_try_consume(prs, TK_SEMICOLON);
		return;
	}
	
	const item_t type = expression_get_type(&nd_expr);
>>>>>>> ceb1117e
	if (type_is_pointer(prs->sx, type))
	{
		parser_error(prs, pointer_in_print);
	}

	if (!token_try_consume(prs, TK_R_PAREN))
	{
		parser_error(prs, print_without_br);
		token_skip_until(prs, TK_SEMICOLON);
	}
	
	token_expect_and_consume(prs, TK_SEMICOLON, expected_semi_after_stmt);
}

/**	Parse getid statement [RuC] */
static void parse_getid_statement(parser *const prs, node *const parent)
{
	token_consume(prs); // kw_getid
	token_expect_and_consume(prs, TK_L_PAREN, no_leftbr_in_getid);

	do
	{
		if (token_try_consume(prs, TK_IDENTIFIER))
		{
			const size_t repr = prs->lxr.repr;
			const item_t id = repr_get_reference(prs->sx, repr);
			if (id == ITEM_MAX)
			{
				parser_error(prs, ident_is_not_declared, repr_get_name(prs->sx, repr));
			}

			node nd = node_add_child(parent, OP_GETID);
			node_add_arg(&nd, id);
		}
		else
		{
			parser_error(prs, no_ident_in_getid);
			token_skip_until(prs, TK_COMMA | TK_R_PAREN | TK_SEMICOLON);
		}
	} while (token_try_consume(prs, TK_COMMA));

	token_expect_and_consume(prs, TK_R_PAREN, no_rightbr_in_getid);
	token_expect_and_consume(prs, TK_SEMICOLON, expected_semi_after_stmt);
}

static size_t evaluate_args(parser *const prs, const vector *const format_str
	, item_t *const format_types, char32_t *const placeholders)
{
	size_t args = 0;
	const size_t length = vector_size(format_str);
	for (size_t i = 0; i < length; i++)
	{
		if (vector_get(format_str, i) == '%')
		{
			i++;
			const char32_t placeholder = (char32_t)vector_get(format_str, i);
			if (placeholder != '%')
			{
				if (args == MAX_PRINTF_ARGS)
				{
					parser_error(prs, too_many_printf_args, (size_t)MAX_PRINTF_ARGS);
					return 0;
				}

				placeholders[args] = placeholder;
			}
			switch (placeholder)
			{
				case 'i':
				case U'ц':
<<<<<<< HEAD
					format_types[args++] = TYPE_INTEGER;
					break;

				case 'c':
				case U'л':
					format_types[args++] = TYPE_CHARACTER;
=======
				case 'c':
				case U'л':
					format_types[args++] = TYPE_INTEGER;
>>>>>>> ceb1117e
					break;

				case 'f':
				case U'в':
					format_types[args++] = TYPE_FLOATING;
					break;

				case 's':
				case U'с':
<<<<<<< HEAD
					format_types[args++] = type_array(prs->sx, TYPE_CHARACTER);
=======
					format_types[args++] = type_array(prs->sx, TYPE_INTEGER);
>>>>>>> ceb1117e
					break;

				case '%':
					break;

				case '\0':
					parser_error(prs, printf_no_format_placeholder);
					return 0;

				default:
					parser_error(prs, printf_unknown_format_placeholder, placeholder);
					return 0;
			}
		}
	}

	return args;
}

/**	Parse scanf statement [RuC] */
//static void parse_scanf_statement(parser *const prs, node *const parent);

/**	Parse printf statement [RuC] */
static void parse_printf_statement(parser *const prs, node *const parent)
{
	token_consume(prs); // kw_printf
	char32_t placeholders[MAX_PRINTF_ARGS];
	item_t format_types[MAX_PRINTF_ARGS];

	token_expect_and_consume(prs, TK_L_PAREN, no_leftbr_in_printf);
	node nd_printf = node_add_child(parent, OP_PRINTF);

	if (prs->token != TK_STRING)
	{
		parser_error(prs, wrong_first_printf_param);
		token_skip_until(prs, TK_SEMICOLON);
		return;
	}

	const size_t expected_args = evaluate_args(prs, &prs->lxr.lexstr, format_types, placeholders);

	node_copy(&prs->sx->nd, &nd_printf);
	parse_assignment_expression(prs);

	size_t actual_args = 0;
	while (token_try_consume(prs, TK_COMMA) && actual_args != expected_args)
	{
<<<<<<< HEAD
		const item_t type = parse_assignment_expression(prs, parent);
		if (type_is_floating(format_types[actual_args]) && type_is_integer(type))
		{
			parse_insert_widen(prs);
		}
		else if (format_types[actual_args] != type)
=======
		node_copy(&prs->sx->nd, &nd_printf);
		const node nd_expr = parse_assignment_expression(prs);
		const item_t type = expression_get_type(&nd_expr);
		if (format_types[actual_args] != type && !(type_is_floating(format_types[actual_args]) && type_is_integer(type)))
>>>>>>> ceb1117e
		{
			parser_error(prs, wrong_printf_param_type, placeholders[actual_args]);
		}

<<<<<<< HEAD
		sum_size += type_size(prs->sx, type);
=======
>>>>>>> ceb1117e
		actual_args++;
	}

	token_expect_and_consume(prs, TK_R_PAREN, no_rightbr_in_printf);
	token_expect_and_consume(prs, TK_SEMICOLON, expected_semi_after_stmt);

	if (actual_args != expected_args)
	{
		parser_error(prs, wrong_printf_param_number);
	}
}


/*
 *	 __     __   __     ______   ______     ______     ______   ______     ______     ______
 *	/\ \   /\ "-.\ \   /\__  _\ /\  ___\   /\  == \   /\  ___\ /\  __ \   /\  ___\   /\  ___\
 *	\ \ \  \ \ \-.  \  \/_/\ \/ \ \  __\   \ \  __<   \ \  __\ \ \  __ \  \ \ \____  \ \  __\
 *	 \ \_\  \ \_\\"\_\    \ \_\  \ \_____\  \ \_\ \_\  \ \_\    \ \_\ \_\  \ \_____\  \ \_____\
 *	  \/_/   \/_/ \/_/     \/_/   \/_____/   \/_/ /_/   \/_/     \/_/\/_/   \/_____/   \/_____/
 */


void parse_statement(parser *const prs, node *const parent)
{
	switch (prs->token)
	{
		case TK_SEMICOLON:
			token_consume(prs);
			node_add_child(parent, OP_NOP);
			break;

		case TK_CASE:
			parse_case_statement(prs, parent);
			break;
		case TK_DEFAULT:
			parse_default_statement(prs, parent);
			break;

		case TK_L_BRACE:
			parse_statement_compound(prs, parent, REGBLOCK);
			break;

		case TK_IF:
			parse_if_statement(prs, parent);
			break;
		case TK_SWITCH:
			parse_switch_statement(prs, parent);
			break;

		case TK_WHILE:
			parse_while_statement(prs, parent);
			break;
		case TK_DO:
			parse_do_statement(prs, parent);
			break;
		case TK_FOR:
			parse_for_statement(prs, parent);
			break;

		case TK_GOTO:
			parse_goto_statement(prs, parent);
			break;
		case TK_CONTINUE:
			parse_continue_statement(prs, parent);
			break;
		case TK_BREAK:
			parse_break_statement(prs, parent);
			break;
		case TK_RETURN:
			parse_return_statement(prs, parent);
			break;

		case TK_CREATE_DIRECT:
			parse_create_direct_statement(prs, parent);
			break;

		case TK_PRINTID:
			parse_printid_statement(prs, parent);
			break;
		case TK_PRINTF:
			parse_printf_statement(prs, parent);
			break;
		case TK_PRINT:
			parse_print_statement(prs, parent);
			break;
		case TK_GETID:
			parse_getid_statement(prs, parent);
			break;

		case TK_IDENTIFIER:
			if (peek(&prs->lxr) == TK_COLON)
			{
				parse_labeled_statement(prs, parent);
				break;
			}

		default:
			parse_expression_statement(prs, parent);
			break;
	}
}

void parse_statement_compound(parser *const prs, node *const parent, const block_t type)
{
	token_consume(prs); // '{' or kw_create_direct
	node nd_block = node_add_child(parent, OP_BLOCK);

	item_t old_displ = 0;
	item_t old_lg = 0;

	if (type != FUNCBODY)
	{
		scope_block_enter(prs->sx, &old_displ, &old_lg);
	}

	const token_t end_token = (type == THREAD) ? TK_EXIT_DIRECT : TK_R_BRACE;
	if (!token_try_consume(prs, end_token))
	{
		while (prs->token != TK_EOF && prs->token != end_token)
		{
			// Почему не ловилась ошибка, если в блоке нити встретилась '}'?
			if (is_declaration_specifier(prs))
			{
				parse_declaration_inner(prs, &nd_block);
			}
			else
			{
				parse_statement(prs, &nd_block);
			}
		}

		token_expect_and_consume(prs, end_token, expected_end);
	}

	if (type != FUNCBODY)
	{
		scope_block_exit(prs->sx, old_displ, old_lg);
	}
}<|MERGE_RESOLUTION|>--- conflicted
+++ resolved
@@ -32,13 +32,9 @@
 		case TK_FLOAT:
 		case TK_DOUBLE:
 		case TK_STRUCT:
-<<<<<<< HEAD
 		case TK_FILE:
 		case TK_TYPEDEF:
-			return 1;
-=======
 			return true;
->>>>>>> ceb1117e
 
 		case TK_IDENTIFIER:
 		{
@@ -123,15 +119,10 @@
 
 	token_consume(prs); // kw_case
 	node nd = node_add_child(parent, OP_CASE);
-<<<<<<< HEAD
-	const item_t condition_type = parse_constant_expression(prs, &nd);
-	if (!type_is_integer(condition_type) && !type_is_undefined(condition_type))
-=======
 	node_copy(&prs->sx->nd, &nd);
 	const node condition = parse_constant_expression(prs);
 	const item_t condition_type = expression_get_type(&condition);
 	if (node_is_correct(&condition) && !type_is_integer(condition_type))
->>>>>>> ceb1117e
 	{
 		parser_error(prs, float_in_switch);
 	}
@@ -226,17 +217,12 @@
 	token_consume(prs); // kw_switch
 	node nd = node_add_child(parent, OP_SWITCH);
 
-<<<<<<< HEAD
-	const item_t condition_type = parse_parenthesized_expression(prs, &nd);
-	if (!type_is_integer(condition_type) && !type_is_undefined(condition_type))
-=======
 	node_copy(&prs->sx->nd, &nd);
 	token_expect_and_consume(prs, TK_L_PAREN, cond_must_be_in_brkts);
 	const node condition = parse_expression(prs);
 	token_expect_and_consume(prs, TK_R_PAREN, cond_must_be_in_brkts);
 	const item_t condition_type = expression_get_type(&condition);
 	if (node_is_correct(&condition) && !type_is_integer(condition_type))
->>>>>>> ceb1117e
 	{
 		parser_error(prs, float_in_switch);
 	}
@@ -474,10 +460,6 @@
 
 	if (token_try_consume(prs, TK_SEMICOLON))
 	{
-<<<<<<< HEAD
-		node_add_child(parent, OP_RETURN_VOID);
-=======
->>>>>>> ceb1117e
 		if (!type_is_void(return_type))
 		{
 			parser_error(prs, no_ret_in_func);
@@ -490,26 +472,12 @@
 			parser_error(prs, notvoidret_in_void_func);
 		}
 
-<<<<<<< HEAD
-		node nd = node_add_child(parent, OP_RETURN_VAL);
-		node_add_arg(&nd, (item_t)type_size(prs->sx, return_type));
-
-		const item_t expr_type = parse_assignment_expression(prs, &nd);
-		if (!type_is_undefined(expr_type) && !type_is_undefined(return_type))
-		{
-			if (type_is_floating(return_type) && type_is_integer(expr_type))
-			{
-				parse_insert_widen(prs);
-			}
-			else if (return_type != expr_type)
-=======
 		node_copy(&prs->sx->nd, &nd);
 		const node nd_expr = parse_assignment_expression(prs);
 		const item_t expr_type = expression_get_type(&nd_expr);
 		if (!type_is_undefined(expr_type) && !type_is_undefined(return_type))
 		{
 			if (return_type != expr_type && (!type_is_floating(return_type) || !type_is_integer(expr_type)))
->>>>>>> ceb1117e
 			{
 				parser_error(prs, bad_type_in_ret);
 			}
@@ -563,9 +531,6 @@
 	token_consume(prs); // kw_print
 	token_expect_and_consume(prs, TK_L_PAREN, print_without_br);
 
-<<<<<<< HEAD
-	const item_t type = parse_assignment_expression(prs, parent);
-=======
 	node nd_print = node_add_child(parent, OP_PRINT);
 
 	node_copy(&prs->sx->nd, &nd_print);
@@ -578,7 +543,6 @@
 	}
 	
 	const item_t type = expression_get_type(&nd_expr);
->>>>>>> ceb1117e
 	if (type_is_pointer(prs->sx, type))
 	{
 		parser_error(prs, pointer_in_print);
@@ -649,18 +613,9 @@
 			{
 				case 'i':
 				case U'ц':
-<<<<<<< HEAD
-					format_types[args++] = TYPE_INTEGER;
-					break;
-
-				case 'c':
-				case U'л':
-					format_types[args++] = TYPE_CHARACTER;
-=======
 				case 'c':
 				case U'л':
 					format_types[args++] = TYPE_INTEGER;
->>>>>>> ceb1117e
 					break;
 
 				case 'f':
@@ -670,11 +625,7 @@
 
 				case 's':
 				case U'с':
-<<<<<<< HEAD
-					format_types[args++] = type_array(prs->sx, TYPE_CHARACTER);
-=======
 					format_types[args++] = type_array(prs->sx, TYPE_INTEGER);
->>>>>>> ceb1117e
 					break;
 
 				case '%':
@@ -722,27 +673,14 @@
 	size_t actual_args = 0;
 	while (token_try_consume(prs, TK_COMMA) && actual_args != expected_args)
 	{
-<<<<<<< HEAD
-		const item_t type = parse_assignment_expression(prs, parent);
-		if (type_is_floating(format_types[actual_args]) && type_is_integer(type))
-		{
-			parse_insert_widen(prs);
-		}
-		else if (format_types[actual_args] != type)
-=======
 		node_copy(&prs->sx->nd, &nd_printf);
 		const node nd_expr = parse_assignment_expression(prs);
 		const item_t type = expression_get_type(&nd_expr);
 		if (format_types[actual_args] != type && !(type_is_floating(format_types[actual_args]) && type_is_integer(type)))
->>>>>>> ceb1117e
 		{
 			parser_error(prs, wrong_printf_param_type, placeholders[actual_args]);
 		}
 
-<<<<<<< HEAD
-		sum_size += type_size(prs->sx, type);
-=======
->>>>>>> ceb1117e
 		actual_args++;
 	}
 
