/*
 *	Copyright 2021 Andrey Terekhov, Victor Y. Fadeev, Dmitrii Davladov
 *
 *	Licensed under the Apache License, Version 2.0 (the "License");
 *	you may not use this file except in compliance with the License.
 *	You may obtain a copy of the License at
 *
 *		http://www.apache.org/licenses/LICENSE-2.0
 *
 *	Unless required by applicable law or agreed to in writing, software
 *	distributed under the License is distributed on an "AS IS" BASIS,
 *	WITHOUT WARRANTIES OR CONDITIONS OF ANY KIND, either express or implied.
 *	See the License for the specific language governing permissions and
 *	limitations under the License.
 */

#include "map.h"
#include <stdlib.h>
#include <string.h>
#include "uniscanner.h"
#include "utf8.h"


struct map_hash
{
	size_t next;
	size_t ref;
	item_t value;
};


static int map_add_key_symbol(map *const as, const char32_t ch)
{
	if (MAX_SYMBOL_SIZE <= as->keys_alloc - as->keys_next)
	{
		as->keys_next += utf8_to_string(&as->keys[as->keys_next], ch);
		return 0;
	}

	char *keys_new = realloc(as->keys, 2 * as->keys_alloc * sizeof(char));
	if (keys_new == NULL)
	{
		return -1;
	}

	as->keys_alloc *= 2;
	as->keys = keys_new;
	return map_add_key_symbol(as, ch);
}

static size_t map_get_hash(map *const as, const char *const key)
{
	if (!map_is_correct(as) || key == NULL)
	{
		return SIZE_MAX;
	}

	as->keys_next = as->keys_size;

	char32_t ch = utf8_convert(key);
	if (map_add_key_symbol(as, ch))
	{
		return SIZE_MAX;
	}

	size_t hash = ch;
	while (key[as->keys_next - as->keys_size] != '\0')
	{
		ch = utf8_convert(&key[as->keys_next - as->keys_size]);
		if (map_add_key_symbol(as, ch))
		{
			return SIZE_MAX;
		}

		hash += ch;
	}

	return hash % MAP_HASH_MAX;
}

static size_t map_get_hash_by_utf8(map *const as, const char32_t *const key)
{
	if (!map_is_correct(as) || key == NULL)
	{
		return SIZE_MAX;
	}

	as->keys_next = as->keys_size;

	size_t hash = 0;
	for (size_t i = 0; key[i] != '\0'; i++)
	{
		if (map_add_key_symbol(as, key[i]))
		{
			return SIZE_MAX;
		}

		hash += key[i];
	}

	return hash % MAP_HASH_MAX;
}

static size_t map_get_hash_by_io(map *const as, universal_io *const io, char32_t *const last)
{
	if (!map_is_correct(as) || !in_is_correct(io) || last == NULL)
	{
		return SIZE_MAX;
	}

	*last = uni_scan_char(io);
	if (!utf8_is_letter(*last) && *last != '#')
	{
		return SIZE_MAX;
	}

	as->keys_next = as->keys_size;
	if (map_add_key_symbol(as, *last))
	{
		return SIZE_MAX;
	}

	size_t hash = *last;
	*last = uni_scan_char(io);
	while (utf8_is_letter(*last) || utf8_is_digit(*last))
	{
		if (map_add_key_symbol(as, *last))
		{
			return SIZE_MAX;
		}

		hash += *last;
		*last = uni_scan_char(io);
	}

	return hash % MAP_HASH_MAX;
}


static inline int map_cmp_key(const map *const as, const size_t index)
{
	return strcmp(&as->keys[as->values[index].ref], &as->keys[as->keys_size]);
}

static inline size_t map_get_index_by_hash(const map *const as, const size_t hash)
{
	if (hash == SIZE_MAX)
	{
		return SIZE_MAX;
	}

	size_t index = hash;
	while (as->values[index].next != SIZE_MAX)
	{
		if (map_cmp_key(as, index) == 0)
		{
			return index;
		}
		index = as->values[index].next;
	}

	if (as->values[index].ref == SIZE_MAX || map_cmp_key(as, index) != 0)
	{
		return SIZE_MAX;
	}

	return index;
}

static size_t map_add_by_hash(map *const as, const size_t hash, const item_t value)
{
	if (hash == SIZE_MAX)
	{
		return SIZE_MAX;
	}

	size_t index = hash;
	while (as->values[index].next != SIZE_MAX)
	{
		if (map_cmp_key(as, index) == 0)
		{
			return value == ITEM_MAX ? index : SIZE_MAX;
		}
		index = as->values[index].next;
	}

	if (as->values[index].ref == SIZE_MAX)
	{
		as->values[index].ref = as->keys_size;
		as->keys_size = as->keys_next + 1;
		as->values[index].value = value;
		return index;
	}
	else if (map_cmp_key(as, index) == 0)
	{
		return value == ITEM_MAX ? index : SIZE_MAX;
	}

	if (as->values_size == as->values_alloc)
	{
		map_hash *values_new = realloc(as->values, 2 * as->values_alloc * sizeof(map_hash));
		if (values_new == NULL)
		{
			return SIZE_MAX;
		}

		as->values_alloc *= 2;
		as->values = values_new;
	}

	as->values[index].next = as->values_size;
	index = as->values_size++;

	as->values[index].next = SIZE_MAX;
	as->values[index].ref = as->keys_size;
	as->keys_size = as->keys_next + 1;
	as->values[index].value = value;
	return index;
}

static size_t map_set_by_hash(map *const as, const size_t hash, const item_t value)
{
	const size_t index = map_get_index_by_hash(as, hash);
	if (index == SIZE_MAX)
	{
		return SIZE_MAX;
	}

	as->values[index].value = value;
	return index;
}

static item_t map_get_by_hash(const map *const as, const size_t hash)
{
	const size_t index = map_get_index_by_hash(as, hash);
	if (index == SIZE_MAX)
	{
		return SIZE_MAX;
	}

	return as->values[index].value;
}


static inline map map_broken()
{
	map as;
	as.values = NULL;
	as.keys = NULL;
	return as;
}


/*
 *	 __     __   __     ______   ______     ______     ______   ______     ______     ______
 *	/\ \   /\ "-.\ \   /\__  _\ /\  ___\   /\  == \   /\  ___\ /\  __ \   /\  ___\   /\  ___\
 *	\ \ \  \ \ \-.  \  \/_/\ \/ \ \  __\   \ \  __<   \ \  __\ \ \  __ \  \ \ \____  \ \  __\
 *	 \ \_\  \ \_\\"\_\    \ \_\  \ \_____\  \ \_\ \_\  \ \_\    \ \_\ \_\  \ \_____\  \ \_____\
 *	  \/_/   \/_/ \/_/     \/_/   \/_____/   \/_/ /_/   \/_/     \/_/\/_/   \/_____/   \/_____/
 */


map map_create(const size_t alloc)
{
	map as;

	as.values_size = MAP_HASH_MAX;
	as.values_alloc = as.values_size + alloc;

	as.values = malloc(as.values_alloc * sizeof(map_hash));
	if (as.values == NULL)
	{
		return map_broken();
	}

	for (size_t i = 0; i < as.values_size; i++)
	{
		as.values[i].next = SIZE_MAX;
		as.values[i].ref = SIZE_MAX;
	}

	as.keys_size = 0;
	as.keys_alloc = as.values_alloc * MAP_KEY_SIZE;

	as.keys = malloc(as.keys_alloc * sizeof(char));
	if (as.keys == NULL)
	{
		free(as.values);
		return map_broken();
	}

	return as;
}


size_t map_reserve(map *const as, const char *const key)
{
	return map_add_by_hash(as, map_get_hash(as, key), ITEM_MAX);
}

size_t map_reserve_by_utf8(map *const as, const char32_t *const key)
{
	return map_add_by_hash(as, map_get_hash_by_utf8(as, key), ITEM_MAX);
}

size_t map_reserve_by_io(map *const as, universal_io *const io, char32_t *const last)
{
	return map_add_by_hash(as, map_get_hash_by_io(as, io, last), ITEM_MAX);
}


size_t map_add(map *const as, const char *const key, const item_t value)
{
	return map_add_by_hash(as, map_get_hash(as, key), value);
}

size_t map_add_by_utf8(map *const as, const char32_t *const key, const item_t value)
{
	return map_add_by_hash(as, map_get_hash_by_utf8(as, key), value);
}

size_t map_add_by_io(map *const as, universal_io *const io, const item_t value, char32_t *const last)
{
	return map_add_by_hash(as, map_get_hash_by_io(as, io, last), value);
}


size_t map_set(map *const as, const char *const key, const item_t value)
{
	return map_set_by_hash(as, map_get_hash(as, key), value);
}

size_t map_set_by_utf8(map *const as, const char32_t *const key, const item_t value)
{
	return map_set_by_hash(as, map_get_hash_by_utf8(as, key), value);
}

size_t map_set_by_io(map *const as, universal_io *const io, const item_t value, char32_t *const last)
{
	return map_set_by_hash(as, map_get_hash_by_io(as, io, last), value);
}

int map_set_by_index(map *const as, const size_t index, const item_t value)
{
	if (!map_is_correct(as) || index >= as->values_size || as->values[index].ref == SIZE_MAX)
	{
		return -1;
	}

	as->values[index].value = value;
	return 0;
}


<<<<<<< HEAD
size_t map_get_index(map *const as, const char *const key);

size_t map_get_index_by_utf8(map *const as, const char32_t *const key);

size_t map_get_index_by_io(map *const as, universal_io *const io, char32_t *const last);

=======
size_t map_get_index(map *const as, const char *const key)
{
	return map_get_index_by_hash(as, map_get_hash(as, key));
}
>>>>>>> 5b2ef126

size_t map_get_index_by_utf8(map *const as, const char32_t *const key)
{
	return map_get_index_by_hash(as, map_get_hash_by_utf8(as, key));
}

size_t map_get_index_by_io(map *const as, universal_io *const io, char32_t *const last)
{
	return map_get_index_by_hash(as, map_get_hash_by_io(as, io, last));
}


item_t map_get(map *const as, const char *const key)
{
	return map_get_by_hash(as, map_get_hash(as, key));
}

item_t map_get_by_utf8(map *const as, const char32_t *const key)
{
	return map_get_by_hash(as, map_get_hash_by_utf8(as, key));
}

item_t map_get_by_io(map *const as, universal_io *const io, char32_t *const last)
{
	return map_get_by_hash(as, map_get_hash_by_io(as, io, last));
}

item_t map_get_by_index(const map *const as, const size_t index)
{
	return map_is_correct(as) && index < as->values_size && as->values[index].ref != SIZE_MAX
		? as->values[index].value
		: ITEM_MAX;
}


const char *map_to_string(const map *const as, const size_t index)
{
	return map_is_correct(as) && index < as->values_size && as->values[index].ref != SIZE_MAX
		? &as->keys[as->values[index].ref]
		: NULL;
}

const char *map_last_read(const map *const as)
{
	return map_is_correct(as) ? &as->keys[as->keys_size] : NULL;
}

bool map_is_correct(const map *const as)
{
	return as != NULL && as->values != NULL && as->keys != NULL;
}


int map_clear(map *const as)
{
	if (!map_is_correct(as))
	{
		return -1;
	}

	free(as->values);
	as->values = NULL;

	free(as->keys);
	as->keys = NULL;

	return 0;
}<|MERGE_RESOLUTION|>--- conflicted
+++ resolved
@@ -352,19 +352,10 @@
 }
 
 
-<<<<<<< HEAD
-size_t map_get_index(map *const as, const char *const key);
-
-size_t map_get_index_by_utf8(map *const as, const char32_t *const key);
-
-size_t map_get_index_by_io(map *const as, universal_io *const io, char32_t *const last);
-
-=======
 size_t map_get_index(map *const as, const char *const key)
 {
 	return map_get_index_by_hash(as, map_get_hash(as, key));
 }
->>>>>>> 5b2ef126
 
 size_t map_get_index_by_utf8(map *const as, const char32_t *const key)
 {
