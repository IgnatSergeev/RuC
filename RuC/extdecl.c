#include "global_vars.h"

extern int  getnext();
extern int  nextch();
extern int  scaner();
extern void error(int e);
int onlystrings;

int evaluate_params(int formatstr[], int formattypes[], int placeholders[])
{
    int numofparams = 0;
    int i = 0;
    do
    {
        if (formatstr[i] == '%')
        {
            if (formatstr[++i] != '%') {
                if (numofparams == MAXPRINTFPARAMS) {
                    error(too_many_printf_params);
                }

                placeholders[numofparams] = formatstr[i];
            }
            switch (formatstr[i]) // Если добавляется новый спецификатор -- не забить внести его в switch в bad_printf_placeholder
            {
                case 'i':
                case 1094:   // 'ц'
                    formattypes[numofparams++] = LINT;
                    break;

                case 'c':
                case 1083:   // л
                    formattypes[numofparams++] = LCHAR;
                    break;

                case 'f':
                case 1074:   // в
                    formattypes[numofparams++] = LFLOAT;
                    break;
                
                case 's':
                case 1089:   // с
                    formattypes[numofparams++] = newdecl(MARRAY, LCHAR);
                    break;
                    
                case '%':
                    break;

                case 0:
                    error(printf_no_format_placeholder);
                    break;
                default:
                    bad_printf_placeholder = formatstr[i];
                    error(printf_unknown_format_placeholder);
                    break;
            }
        }
    } while (formatstr[i++]);

    return numofparams;
}


int szof(int type)
{
    return next == LEFTSQBR ? 1 : type == LFLOAT ? 2 :
    (type > 0 && modetab[type] == MSTRUCT) ? modetab[type + 1] : 1;
}

int is_row_of_char(int t)
{
	return t > 0 && modetab[t] == MARRAY && modetab[t + 1] == LCHAR;
}

int is_function(int t)
{
	return t > 0 && modetab[t] == MFUNCTION;
}

int is_array(int t)
{
	return t > 0 && modetab[t] == MARRAY;
}

int is_pointer(int t)
{
	return t > 0 && modetab[t] == MPOINT;
}

int is_struct(int t)
{
	return t > 0 && modetab[t] == MSTRUCT;
}

int is_float(int t)
{
    return t == LFLOAT || t == LDOUBLE;
}

int is_int(int t)
{
    return t == LINT || t == LLONG || t == LCHAR;
}

void mustbe(int what, int e)
{
	if (scaner() != what)
		error(e);
}

void totree(int op)
{
	tree[tc++] = op;
}

void totreef(int op)
{
	tree[tc++] = op;
	if (ansttype == LFLOAT
        && ((op >= ASS && op <= DIVASS)
        || (op >= ASSAT && op <= DIVASSAT)
		|| (op >= EQEQ && op <= UNMINUS)))
		tree[tc - 1] += 50;
}

int getstatic(int type)
{
    int olddispl = displ;
    displ += lg * szof(type);            // lg - смещение от l (+1) или от g (-1)
    if (lg > 0)
        maxdispl = (displ > maxdispl) ? displ : maxdispl;
    else
        maxdisplg = -displ;
    return olddispl;
}

int toidentab(int f, int type)       // f = 0, если не ф-ция, f=1, если метка, f=funcnum, если описание ф-ции,
{                                    // f= -1, если ф-ция-параметр, f>=1000, если это описание типа
//    printf("\n f= %i repr %i rtab[repr] %i rtab[repr+1] %i rtab[repr+2] %i\n", f, repr, reprtab[repr], reprtab[repr+1], reprtab[repr+2]);
	int pred;
	lastid = id;
	if (reprtab[repr + 1] == 0)                  // это может быть только MAIN
	{
		if (wasmain)
			error(more_than_1_main);
		wasmain = id;
	}
	pred = identab[id] = reprtab[repr + 1]; // ссылка на описание с таким же представлением в предыдущем блоке
	if (pred)                                    // pred == 0 только для main, эту ссылку портить нельзя
		reprtab[repr + 1] = id;                  // ссылка на текущее описание с этим представлением (это в reprtab)

	if (f != 1 && pred >= curid)                // один  и тот же идент м.б. переменной и меткой
        
        if (func_def == 3 ? 1 : identab[pred + 1] > 0 ? 1 : func_def == 1 ? 0 : 1)
            error(repeated_decl);  // только определение функции может иметь 2 описания, т.е. иметь предописание

	identab[id + 1] = repr;                     // ссылка на представление
	// дальше тип или ссылка на modetab (для функций и структур)
    
	identab[id + 2] = type;              // тип -1 int, -2 char, -3 float -4 long -5 double
	if (f == 1)                          // если тип > 0, то это ссылка на modetab
	{
		identab[id + 2] = 0;             // 0, если первым встретился goto, когда встретим метку, поставим 1
		identab[id + 3] = 0;             // при генерации кода когда встретим метку, поставим pc
	}
	else if (f >= 1000)
		identab[id + 3] = f;             // это описание типа, если f > 1000, то f-1000 - это номер иниц проц
	else if (f)
    {
		if (f < 0)
        {
			identab[id + 3] = -(displ++);
            maxdispl = displ;
        }
		else                          // identtab[lastid+3] - номер функции, если < 0, то это функция-параметр
		{
			identab[id + 3] = f;
			if (func_def == 2)
            {
				identab[lastid + 1] *= -1;    //это предописание
                predef[++prdf] = repr;
            }
            else
            {
                int i;
                for (i=0; i<=prdf; i++)
                    if (predef[i] == repr)
                        predef[i] = 0;
            }
		}
    }
	else
        identab[id + 3] = getstatic(type);
 	id += 4;
	return lastid;
}

void binop(int sp)
{
    int op = stackop[sp];
	int rtype = stackoperands[sopnd--];
	int ltype = stackoperands[sopnd];
	if (is_pointer(ltype) || is_pointer(rtype))
		error(operand_is_pointer);
    if ((op == LOGOR || op == LOGAND || op == LOR || op == LEXOR || op == LAND
         || op == LSHL || op == LSHR || op == LREM)
         && (is_float(ltype) || is_float(rtype)))
        error(int_op_for_float);
	if (is_int(ltype) && is_float(rtype))
		totree(WIDEN1);
	if (is_int(rtype) && is_float(ltype))
		totree(WIDEN);
	if (is_float(ltype) || is_float(rtype))
		ansttype = LFLOAT;
    if (op == LOGOR || op == LOGAND)
    {
        totree(op);
        tree[stacklog[sp]] = tc++;
    }
    else
        totreef(op);
	if (op >= EQEQ && op <= LGE)
		ansttype = LINT;
	stackoperands[sopnd] = ansttype;
	//    printf("binop sopnd=%i ltype=%i rtype=%i ansttype=%i\n", sopnd, ltype, rtype, ansttype);
	anst = VAL;
}

void expr(int level);

void exprassn(int);

void toval()        // надо значение положить на стек, например, чтобы передать параметром
{
    if (anst == VAL || anst == NUMBER)
        ;
    else if (is_struct(ansttype))
    {
        if (!inass)
        {
            if (anst == IDENT)
            {
                tc -= 2;
                totree(COPY0ST);
                totree(anstdispl);
            }
            else      // тут может быть только ADDR
                totree(COPY1ST);
            totree(modetab[ansttype+1]);
            anst = VAL;
        }
    }
    else
    {
        if (anst == IDENT)
            tree[tc - 2] = is_float(ansttype) ? TIdenttovald : TIdenttoval;

        if (!(is_array(ansttype) || is_pointer(ansttype)))
            if (anst == ADDR)
                totree(is_float(ansttype) ? TAddrtovald : TAddrtoval);
        anst = VAL;
    }
}

void insertwiden()
{
	tc--;
	totree(WIDEN);
	totree(TExprend);
}

void applid()
{
	lastid = reprtab[repr + 1];
	if (lastid == 1)
		error(ident_is_not_declared);
}

int modeeq(int first_mode, int second_mode)
{
    int n, i, flag = 1, mode;
    if (modetab[first_mode] != modetab[second_mode])
        return 0;
    
    mode = modetab[first_mode];
    // определяем, сколько полей надо сравнивать для различных типов записей
    n = mode == MSTRUCT || mode == MFUNCTION ? 2 + modetab[first_mode + 2] : 1;
    
    for (i = 1; i <= n && flag; i++)
        flag = modetab[first_mode + i] == modetab[second_mode + i];
    
    return flag;
}


int check_duplicates()
{
    // проверяет, имеется ли в modetab только что внесенный тип.
    // если да, то возвращает ссылку на старую запись, иначе - на новую.
    
    int old = modetab[startmode];
    
    while (old)
    {
        if (modeeq(startmode + 1, old + 1))
        {
            md = startmode;
            startmode = modetab[startmode];
            return old + 1;
        }
        else
            old = modetab[old];
    }
    return startmode + 1;
}

int newdecl(int type, int elemtype)
{
    modetab[md] = startmode;
    startmode = md++ ;
    modetab[md++] = type;
    modetab[md++] = elemtype;        // ссылка на элемент

    return check_duplicates();
}

void exprval();
void unarexpr();

void primaryexpr()
{
	if (cur == NUMBER)
	{
        if (ansttype == LFLOAT)                     // ansttype задается прямо в сканере
        {
            totree(TConstd);
            totree(numr.first);
            totree(numr.second);
        }
        else
        {
            totree(TConst);
            totree(num);                           // LINT, LCHAR
        }
		stackoperands[++sopnd] = ansttype;
		//        printf("number sopnd=%i ansttype=%i\n", sopnd, ansttype);
		anst = NUMBER;
	}
    else if (cur == STRING)
	{
		int i = 0;
		ansttype = newdecl(MARRAY, LCHAR); // теперь пишем ansttype в анализаторе, а не в сканере
		totree(TString);
        
		do
            totree(lexstr[i]);
		while (lexstr[i++]);
        
		stackoperands[++sopnd] = ansttype;           // ROWOFCHAR
		anst = VAL;
	}
	else if (cur == IDENT)
	{
		applid();
		totree(TIdent);
		totree(anstdispl = identab[lastid+3]);
		stackoperands[++sopnd] = ansttype = identab[lastid + 2];
		anst = IDENT;
	}
	else if (cur == LEFTBR)
	{
        if (next == LVOID)
        {
            scaner();
            mustbe(LMULT, no_mult_in_cast);
            unarexpr();
            if (!is_pointer(ansttype))
                error(not_pointer_in_cast);
            mustbe(RIGHTBR, no_rightbr_in_cast);
            toval();
//            totree(CASTC);
            totree(TExprend);
        }
        else
        {
            int oldsp = sp;
            scaner();
            expr(1);
            mustbe(RIGHTBR, wait_rightbr_in_primary);
            while (sp > oldsp)
                binop(--sp);
        }
	}
	else if (cur <= STANDARD_FUNC_START)            // стандартная функция
	{
        int func = cur;
        if (scaner() != LEFTBR)
            error(no_leftbr_in_stand_func);
        if (func <= TMSGSEND  && func >= TGETNUM)
        {                                // процедуры управления параллельными нитями
            if (func == TINIT || func == TDESTROY || func == TEXIT)
                ;                                            // void()
            else if (func == TMSGRECEIVE || func == TGETNUM) // getnum int()   msgreceive msg_info()
            {
                anst = VAL;
                ansttype = stackoperands[++sopnd] = func == TGETNUM ? LINT : 2; // 2 - это ссылка на msg_info
                            //не было параметра,  выдали 1 результат
            }
            else
            {               // MSGSEND void(msg_info)  CREATE int(void*(*func)(void*))
                            // SEMCREATE int(int)  JOIN,  SLEEP,  SEMWAIT,  SEMPOST void(int)
                scaner();   // у этих процедур 1 параметр
                
                if (func == TCREATE)
                {
                    int dn;
                    if (cur != IDENT)
                        error(act_param_not_ident);
                    applid();
                    if (identab[lastid+2] != 15) // 15 - это аргумент типа void* (void*)
                        error(wrong_arg_in_create);
                    
                    stackoperands[sopnd] = ansttype = LINT;
                    dn = identab[lastid+3];
                    if (dn < 0)
                    {
                        totree(TIdenttoval);
                        totree(-dn);
                    }
                    else
                    {
                        totree(TConst);
                        totree(dn);
                    }
                    anst = VAL;
                }
                else
                {
                    exprassn(1);
                    toval();

                    if (func == TMSGSEND)
                    {
                       if (ansttype != 2)   // 2 - это аргумент типа msg_info (struct{int numTh; int data;})
                          error(wrong_arg_in_send);
                       --sopnd;
                    }
                    else
                    {
                        if (!is_int(ansttype))
                        error(param_threads_not_int);
                        if (func == TSEMCREATE)
                            anst = VAL, ansttype = stackoperands[sopnd] = LINT; // съели 1 параметр, выдали int
                        else
                            --sopnd;                                // съели 1 параметр, не выдали результата
                    }
                }
            }
            totree(9500-func);
        }
        else if (func == RAND)
        {
            totree(RANDC);
            ansttype = stackoperands[++sopnd] = LFLOAT;
        }
        else
        {
            scaner();
            exprassn(1);
            toval();
           
            // GETDIGSENSOR и GETANSENSOR int (int port, ???)  SETMOTOR и VOLTAGE void (int port, ???)
            if (func == GETDIGSENSOR || func == GETANSENSOR || func == SETMOTOR || func == VOLTAGE)
            {
                notrobot = 0;
                if (!is_int(ansttype))
                    error(param_setmotor_not_int);
                mustbe(COMMA, no_comma_in_setmotor);
                scaner();
                if (func == GETDIGSENSOR && cur == BEGIN)
                {
                    totree(TString);
                    do
                    {
                        if (scaner() == NUMBER && ansttype == LINT)
                            totree(num);
                        else
                            error(wrong_init_in_actparam);
                    }
                    while (scaner() == COMMA);
                    totree(0);
                    if (cur != END)
                        error(no_comma_or_end);
                    totree(TExprend);
                }
                else
                {
                    exprassn(1);
                    toval();
                    if (!is_int(ansttype))
                        error(param_setmotor_not_int);
                }
                totree(9500 - func);
            }
            else if (func == ABS && is_int(ansttype))
                    totree(ABSIC);
            else
            {
                if (is_int(ansttype))
                {
                    totree(WIDEN);
                    ansttype = stackoperands[sopnd] = LFLOAT;
                }
                if (!is_float(ansttype))
                    error(bad_param_in_stand_func);
                totree(9500 - func);
                if (func == ROUND)
                    ansttype = stackoperands[sopnd] = LINT;
            }
        }
		mustbe(RIGHTBR, no_rightbr_in_stand_func);
	}
	else
		error(not_primary);
}

void index_check()
{
	if (!is_int(ansttype))
		error(index_must_be_int);
}

int find_field(int stype)                          // выдает смещение до найденного поля или ошибку
{
    int i, flag = 1, select_displ = 0;
    scaner();
    mustbe(IDENT, after_dot_must_be_ident);
    
    for (i = 0; i < modetab[stype+2]; i+=2)        // тут хранится удвоенное n
    {
        int field_type = modetab[stype+3 + i];
        if (modetab[stype+4 + i] == repr)
        {
            stackoperands[sopnd] = ansttype = field_type;
            flag = 0;
            break;
        }
        else
            select_displ += szof(field_type);
            // прибавляем к суммарному смещению длину поля
    }
    if (flag)
        error(no_field);
    return select_displ;
}

void selectend()
{
    while (next == DOT)
        anstdispl += find_field(ansttype);
    
    totree(anstdispl);
    if (is_array(ansttype) || is_pointer(ansttype))
        totree(TAddrtoval);

}

int Norder(int t)     // вычислить размерность массива
{
    int n= 1;
    while ((t = modetab[t+1]) > 0)
        n++;
    return n;
}

void array_init(int t);

void postexpr()
{
	int lid, leftansttyp;
    int was_func = 0;

	lid = lastid;
	leftansttyp = ansttype;

	if (next == LEFTBR)                // вызов функции
	{
		int i, j, n, dn, oldinass = inass;
        was_func = 1;
		scaner();
		if (!is_function(leftansttyp))
			error(call_not_from_function);

		n = modetab[leftansttyp + 2]; // берем количество аргументов функции

		totree(TCall1);
		totree(n);
		j = leftansttyp + 3;
		for (i = 0; i<n; i++)          // фактические параметры
		{
			int mdj = leftansttype = modetab[j];      // это вид формального параметра, в ansttype будет вид фактического параметра
			scaner();
			if (is_function(mdj)) // фактическим параметром должна быть функция, в С - это только идентификатор
			{
                if (cur != IDENT)
                    error(act_param_not_ident);
				applid();
				if (identab[lastid + 2] != mdj)
					error(diff_formal_param_type_and_actual);
                dn = identab[lastid+3];
                if (dn < 0)
                {
                    totree(TIdenttoval);
                    totree(-dn);
                }
                else
                {
                    totree(TConst);
                    totree(dn);
                }
                totree(TExprend);
			}
			else
			{
                if (cur == BEGIN && is_array(mdj))
                {
                    totree(TString);
                    do
                    {
                        if (scaner() == NUMBER && ansttype == LINT)
                            totree(num);
                        else
                            error(wrong_init_in_actparam);
                    }
                    while (scaner() == COMMA);
                    totree(0);
                    if (cur != END)
                        error(no_comma_or_end);
                    totree(TExprend);
                }
                else
                {
                    inass = 0;
                    exprassn(1);
                    toval();
                    totree(TExprend);
                    
                    if (mdj > 0 && mdj != ansttype)
                        error(diff_formal_param_type_and_actual);

                    if (is_int(mdj) && is_float(ansttype))
                        error(float_instead_int);
                    
                    if (is_float(mdj) && is_int(ansttype))
                        insertwiden();
                    --sopnd;
                }
			}
			if (i < n - 1 && scaner() != COMMA)
				error(no_comma_in_act_params);
			j++;
		}
        inass = oldinass;
		mustbe(RIGHTBR, wrong_number_of_params);
		totree(TCall2);
		totree(lid);
		stackoperands[sopnd] = ansttype = modetab[leftansttyp+1];
		anst = VAL;
        if (is_struct(ansttype))
            x -= modetab[ansttype+1] - 1;
	}
 
    while (next == LEFTSQBR || next == ARROW || next == DOT)
    {
        while (next == LEFTSQBR) // вырезка из массива (возможно, многомерного)
        {
            int elem_type;
            if (was_func)
                error(slice_from_func);
            if (modetab[ansttype] != MARRAY)       // вырезка не из массива
                error(slice_not_from_array);

            elem_type = modetab[ansttype + 1];
 
            scaner();
            scaner();

            if (anst == IDENT)               // a[i]
            {
                tree[tc - 2] = TSliceident;
                tree[tc - 1] = anstdispl;
            }
            else                             //a[i][j]
                totree(TSlice);
            
            totree(elem_type);
            exprval();
            index_check();                   // проверка, что индекс int или char

            mustbe(RIGHTSQBR, no_rightsqbr_in_slice);

            stackoperands[--sopnd] = ansttype = elem_type;
            anst = ADDR;
        }

        while (next == ARROW)  // это выборка поля из указателя на структуру, если после ->
                               // больше одной точки подряд, схлопываем в 1 select
        {                      // перед выборкой мог быть вызов функции или вырезка элемента массива
            
            if (modetab[ansttype] != MPOINT || modetab[modetab[ansttype + 1]] != MSTRUCT)
                error(get_field_not_from_struct_pointer);
            
            if (anst == IDENT)
                tree[tc-2] = TIdenttoval;
            anst = ADDR;
                                      // pointer  мог быть значением функции (VAL) или, может быть,
            totree(TSelect);          // anst уже был ADDR, т.е. адрес теперь уже всегда на верхушке стека

            anstdispl = find_field(ansttype = modetab[ansttype + 1]);
            selectend();
        }
        if (next == DOT)

        {
            if (ansttype < 0 || modetab[ansttype] != MSTRUCT)
                error(select_not_from_struct);
            if (anst == VAL)    // структура - значение функции
                error(select_from_func_value);
            
            if (anst == IDENT)
            {
                int globid = anstdispl < 0 ? -1 : 1;
                while (next == DOT)
                    anstdispl += globid * find_field(ansttype);
                tree[tc-1] = anstdispl;
            }
            else     // ADDR
            {
                totree(TSelect);
                anstdispl = 0;
                selectend();
            }
        }
    }
	if (next == INC || next == DEC) // a++, a--
	{
        int op;
		if (!is_int(ansttype) && !is_float(ansttype))
			error(wrong_operand);

		if (anst != IDENT && anst != ADDR)
			error(unassignable_inc);
		op = (next == INC) ? POSTINC : POSTDEC;
		if (anst == ADDR)
			op += 4;
		scaner();
		totreef(op);
		if (anst == IDENT)
			totree(identab[lid+3]);
		anst = VAL;
	}
}

void unarexpr()
{
    int op = cur;
	if (cur == LNOT || cur == LOGNOT || cur == LPLUS || cur == LMINUS || cur == LAND || cur == LMULT ||
        cur == INC  || cur == DEC)
	{
        if (cur == INC || cur == DEC)
        {
            scaner();
            unarexpr();
            if (anst != IDENT && anst != ADDR)
                error(unassignable_inc);
            if (anst == ADDR)
                op += 4;
            totreef(op);
            if (anst == IDENT)
                totree(identab[lastid+3]);
            anst = VAL;
        }
        else
        {
            scaner();
            unarexpr();

            if (op == LAND)
            {
                if (anst == VAL)
                    error(wrong_addr);
                
                if (anst == IDENT)
                    tree[tc-2] = TIdenttoaddr;
                
                stackoperands[sopnd] = ansttype = newdecl(MPOINT, ansttype);
                anst = VAL;
            }
            else if (op == LMULT)
            {
                if (!is_pointer(ansttype))
                    error(aster_not_for_pointer);

                if (anst == IDENT)
                    tree[tc-2] = TIdenttoval;      // *p
                
                stackoperands[sopnd] = ansttype = modetab[ansttype + 1];
                anst = ADDR;
            }
            else
            {
                toval();
                if ((op == LNOT || op == LOGNOT) && ansttype == LFLOAT)
                    error(int_op_for_float);
                else if (op == LMINUS)
                    totreef(UNMINUS);
                else if (op == LPLUS)
                    ;
                else
                    totree(op);
                anst = VAL;
            }
        }
    }
    else
        primaryexpr();
    
    postexpr();
    stackoperands[sopnd] = ansttype;
}

void exprinbrkts(int er)
{
	mustbe(LEFTBR, er);
	scaner();
    exprval();
    mustbe(RIGHTBR, er);
}

void exprassnval();

void exprassninbrkts(int er)
{
    mustbe(LEFTBR, er);
    scaner();
    exprassnval();
    mustbe(RIGHTBR, er);
}

int prio(int op)   // возвращает 0, если не операция
{
	return  op == LOGOR ? 1 : op == LOGAND ? 2 : op == LOR ? 3 : op == LEXOR ? 4 : op == LAND ? 5 :
		op == EQEQ ? 6 : op == NOTEQ ? 6 :
		op == LLT ? 7 : op == LGT ? 7 : op == LLE ? 7 : op == LGE ? 7 :
		op == LSHL ? 8 : op == LSHR ? 8 : op == LPLUS ? 9 : op == LMINUS ? 9 :
		op == LMULT ? 10 : op == LDIV ? 10 : op == LREM ? 10 : 0;
}

void subexpr()
{
	int p, oldsp = sp, wasop = 0, ad = 0;
	while ((p = prio(next)))
	{
		wasop = 1;
		toval();
		while (sp > oldsp && stack[sp - 1] >= p)
			binop(--sp);

        if (p <= 2)
        {
            totree(p == 1 ? ADLOGOR : ADLOGAND);
            ad = tc++;
        }

		stack[sp] = p;
        stacklog[sp] = ad;
		stackop[sp++] = next;
		scaner();
		scaner();
		unarexpr();
	}
	if (wasop)
		toval();
	while (sp > oldsp)
		binop(--sp);
}

int intopassn(int next)
{
   return
    next == REMASS || next == SHLASS || next == SHRASS || next == ANDASS || next == EXORASS || next == ORASS;
}
int opassn()
{
	return
    (next == ASS || next == MULTASS || next == DIVASS || next == PLUSASS || next == MINUSASS || intopassn(next))
    ? op = next : 0;
}

void condexpr()
{
	int globtype = 0, adif = 0, r;
	subexpr();                   // logORexpr();
	if (next == QUEST)
	{
		while (next == QUEST)
		{
			int thenref, elseref;
			toval();
			if (!is_int(ansttype))
				error(float_in_condition);
			totree(TCondexpr);
			thenref = tc++;
			elseref = tc++;
			scaner();
			scaner();
			sopnd--;
			tree[thenref] = tc;
			exprval();                  // then
			if (!globtype)
				globtype = ansttype;
			sopnd--;
			if (is_float(ansttype))
				globtype = LFLOAT;
			else
			{
				tree[tc] = adif;
				adif = tc++;
			}
			mustbe(COLON, no_colon_in_cond_expr);
			scaner();
			tree[elseref] = tc;
			unarexpr();
			subexpr();   // logORexpr();        else or elif
		}
		toval();
		totree(TExprend);
		if (is_float(ansttype))
			globtype = LFLOAT;
		else
		{
			tree[tc] = adif;
			adif = tc++;
		}

        while (adif != 0)
		{
			r = tree[adif];
			tree[adif] = TExprend;
			tree[adif - 1] = is_float(globtype) ? WIDEN : NOP;
			adif = r;
		}

		stackoperands[sopnd] = ansttype = globtype;
	}
	else
		stackoperands[sopnd] = ansttype;
}

int struct_init(int);

int inition(int decl_type)
{
    int all = szof(decl_type);
    
    if (decl_type < 0 || is_pointer(decl_type) ||                   // Обработка для базовых типов, указателей
        (is_array(decl_type) && modetab[decl_type+1] == LCHAR))     // или строк
    {
        exprassn(1);
        toval();
        totree(TExprend);
        // съедаем выражение, его значение будет на стеке
        sopnd--;
        if (is_int(decl_type) && is_float(ansttype))
            error(init_int_by_float);
        if (is_float(decl_type) && is_int(ansttype))
            insertwiden();
        else if (decl_type != ansttype)
            error(error_in_initialization);
        if (structdispl < 0 )
            structdispl -= all;
        else
            structdispl += all;
    }
    else if (cur == BEGIN)
        all = struct_init(decl_type);
    else
        error(wrong_init);
    return all;
}

int struct_init(int decl_type)   // сейчас modetab[decl_type] равен MSTRUCT
{
    int next_field = decl_type + 3, num_fields = 0, all = 0;
    if (cur != BEGIN)
        error(arr_init_must_start_from_BEGIN);
    do
    {
        scaner();
        all += inition(modetab[next_field]);
        next_field += 2;
        num_fields += 2;
        if (num_fields < modetab[decl_type+2])
        {
            if (next == COMMA)        // поля инициализации идут через запятую, заканчиваются }
                scaner();
            else
                error(no_comma_in_init_list);
        }
    }
    while (num_fields < modetab[decl_type+2]);
    
    if (next != END)
        error(wait_end);
    scaner();
    return all;
}


void exprassnvoid()
{
    int t = tree[tc-4] == COPY10 ? tc - 4 : tree[tc - 2] < 9000 ? tc - 3 : tc - 2;
    if ((tree[t] >= ASS  && tree[t] <= DIVASSAT)  || (tree[t] >= POSTINC  && tree[t] <= DECAT) ||
        (tree[t] >= ASSR && tree[t] <= DIVASSATR) || (tree[t] >= POSTINCR && tree[t] <= DECATR) ||
        tree[t] == COPY10 || tree[t] == COPY11 || tree[t] == COPY1STASS)
        tree[t] += 200;
    --sopnd;
}

void initializer(int);

void exprassn(int level)
{
    int leftanst, leftanstdispl, ltype, rtype, lnext;
    if (cur == BEGIN)
        initializer(leftansttype);
    else
        unarexpr();

	leftanst = anst;
    leftanstdispl = anstdispl;
    leftansttype = ansttype;
    if (opassn())
    {
        int opp = op;
        lnext = next;
        inass = 1;
        scaner();
        scaner();
        exprassn(level + 1);
        inass = 0;
       
        if (leftanst == VAL)
            error(unassignable);
		rtype = stackoperands[sopnd--];      // снимаем типы операндов со стека
		ltype = stackoperands[sopnd];
        
        if (intopassn(lnext) && (is_float(ltype) || is_float(rtype)))
            error(int_op_for_float);
        
        if (is_array(ltype))                 // присваивать массив в массив в си нельзя
            error(array_assigment);
        
        if (is_struct(ltype))                // присваивание в структуру
        {
			if (ltype != rtype)              // типы должны быть равны
				error(type_missmatch);
            if (opp != ASS)                   // в структуру можно присваивать только с помощью =
                error(wrong_struct_ass);
            
            if (anst == VAL)
                opp = leftanst == IDENT ? COPY0STASS : COPY1STASS;
            else
            {
                opp = leftanst == IDENT ? anst == IDENT ? COPY00 : COPY01
                                        : anst == IDENT ? COPY10 : COPY11;
            }
            totree(opp);
            if (leftanst == IDENT)
                totree(leftanstdispl);       // displleft
            if (anst == IDENT)
                totree(anstdispl);           // displright
            totree(modetab[ltype + 1]);      // длина
            anst = leftanst;
            anstdispl = leftanstdispl;
		}
		else // оба операнда базового типа или указатели
		{
            if (is_pointer(ltype) && opp != ASS)        // в указатель можно присваивать только с помощью =
                error(wrong_struct_ass);
            
			if (is_int(ltype) && is_float(rtype))
				error(assmnt_float_to_int);
            
            toval();
			if (is_int(rtype) && is_float(ltype))
            {
				totree(WIDEN);
                ansttype = LFLOAT;
            }
            if (is_pointer(ltype) && is_pointer(rtype) && ltype != rtype)// проверка нужна только для указателей
                error(type_missmatch);

            if (leftanst == ADDR)
                opp += 11;
            totreef(opp);
            if (leftanst == IDENT)
                totree(anstdispl = leftanstdispl);
            anst = VAL;
        }
        stackoperands[sopnd] = ansttype = ltype; // тип результата - на стек
	}
	else
        condexpr();    // condexpr учитывает тот факт, что начало выражения в виде unarexpr уже выкушано
}

void expr(int level)
{
	exprassn(level);
	while (next == COMMA)
	{
		exprassnvoid();
		sopnd--;
		scaner();
		scaner();
		exprassn(level);
	}
    if (level == 0)
        totree(TExprend);
}

void exprval()
{
    expr(1);
    toval();
    totree(TExprend);
}

void exprassnval()
{
    exprassn(1);
    toval();
    totree(TExprend);
}

void array_init(int decl_type)                   // сейчас modetab[decl_type] равен MARRAY
{
    int ad, all = 0;
    if (is_array(decl_type))
    {
        if (cur == STRING)
        {
//            printf("cur= %i next= %i\n", cur, next);
            if (onlystrings == 0)
                error(string_and_notstring);
            if (onlystrings == 2)
                onlystrings = 1;
            primaryexpr();
            totree(TExprend);
        }
        else if (cur == BEGIN)
        {
            totree(TBeginit);
            ad = tc++;
            do
            {
                scaner();
                all++;
                array_init(modetab[decl_type+1]);
            }
            while (scaner() == COMMA);
            
            if (cur == END)
            {
                tree[ad] = all;
                totree(TExprend);
            }
            else
                error(wait_end);

        }
        else
            error(arr_init_must_start_from_BEGIN);
    }
    else if (cur == BEGIN)
        {
            if (is_struct(decl_type))
                struct_init(decl_type);
            else
                error(begin_with_notarray);
        }
    else if (onlystrings == 1)
        error(string_and_notstring);
    else
    {
        inition(decl_type);
        onlystrings = 0;
    }
}

void initializer(int type)
{
    if (is_struct(type))
        struct_init(type);
    else if (is_array(type))
        array_init(type);
    else
        error(init_not_struct);
    stackoperands[++sopnd] = ansttype = type;
    anst = VAL;
}

int arrdef(int t)                    // вызывается при описании массивов и структур из массивов сразу после idorpnt
{
    arrdim = 0;
    usual = 1;                        // описание массива без пустых границ
    if (is_pointer(t))
        error(pnt_before_array);

    while (next == LEFTSQBR)          // это определение массива (может быть многомерным)
    {
        arrdim++;
        scaner();
        if (next == RIGHTSQBR)
        {
            scaner();
            if (next == LEFTSQBR)     // int a[][]={{1,2,3}, {4,5,6}} - нельзя;
                error(empty_init);    // границы определять по инициализации можно только по последнему изм.
            usual = 0;
        }
        else
        {
            scaner();
            unarexpr();
            condexpr();
            toval();
            if (!is_int(ansttype))
                error(array_size_must_be_int);
            totree(TExprend);
            sopnd--;
            mustbe(RIGHTSQBR, wait_right_sq_br);
        }
        t = newdecl(MARRAY, t); // Меняем тип в identtab (увеличиваем размерность массива)
    }
    return t;
}


void decl_id(int decl_type)    // вызывается из block и extdecl, только эта процедура реально отводит память
{                              // если встретятся массивы (прямо или в структурах), их размеры уже будут в стеке
    int oldid = toidentab(0, decl_type),
    elem_len, elem_type,
    all, adN;                  // all - место в дереве, где будет общее количество выражений в инициализации, для                массивов - только признак (1) наличия инициализации
    usual = 1;
    arrdim = 0;                // arrdim - размерность (0-скаляр), д.б. столько выражений-границ
    elem_type = decl_type;
    
    if (next == LEFTSQBR)                                    // это определение массива (может быть многомерным)
    {
        totree(TDeclarr);
        adN = tc++;
        elem_len = szof(decl_type);
        decl_type = identab[oldid + 2] = arrdef(decl_type);  // Меняем тип (увеличиваем размерность массива)
        tree[adN] = arrdim;
        if (!usual && next != ASS)
            error(empty_bound_without_init);
    }
    totree(TDeclid);
    totree(identab[oldid+3]);   // displ
    totree(elem_type);          // elem_type
    totree(arrdim);             // N
    tree[all = tc++] = 0;       // all
    tree[tc++] = is_pointer(decl_type) ? 0 : was_struct_with_arr;  // proc
    totree(usual);              // usual
    totree(0);                  // массив не в структуре

    if (next == ASS)
    {
        scaner();
        scaner();
        if (is_array(decl_type))          // инициализация массива
        {
            onlystrings = 2;
            tree[all] = 1;
            if (!usual)
                tree[adN]--;              // это уменьшение N в Declarr
            array_init(decl_type);
            if (onlystrings == 1)
                tree[all+2] = usual + 2;  // только из строк 2 - без границ, 3 - с границами

        }
        else
        {
            structdispl = identab[oldid+3];
            tree[all] = inition(decl_type);
        }
        if (is_struct(decl_type))
            totree(TEndinit);
    }
}


void block(int b);
// если b=1, то это просто блок, b=2 - блок нити, b=-1 - блок в switch, иначе (b=0) - это блок функции

void statement()
{
	int flagsemicol = 1, oldwasdefault = wasdefault, oldinswitch = inswitch, oldinloop = inloop;
	wasdefault = 0;
	scaner();
	if ((is_int(cur) || is_float(cur) || cur == LVOID || cur == LSTRUCT) && blockflag)
		error(decl_after_strmt);
	if (cur == BEGIN)
	{
		flagsemicol = 0;
		block(1);
	}
    else if (cur == TCREATEDIRECT)
    {
        totree(CREATEDIRECTC);
        flagsemicol = 0;
        block(2);
        totree(EXITC);
    }
	else if (cur == SEMICOLON)
    {
        totree(NOP);
		flagsemicol = 0;
    }
	else if (cur == IDENT && next == COLON)
	{
		int id, i, flag = 1;
		flagsemicol = 0;
		totree(TLabel);
		for (i = 0; flag && i < pgotost - 1; i += 2)
			flag = identab[gotost[i] + 1] != repr;
		if (flag)
		{
			totree(id = toidentab(1, 0));
			gotost[pgotost++] = id;              // это определение метки, если она встретилась до переходов на нее
			gotost[pgotost++] = -line;
		}
		else
		{
			id = gotost[i - 2];
			repr = identab[id + 1];
			if (gotost[i - 1] < 0)
				error(repeated_label);
			totree(id);
		}
		identab[id + 2] = 1;

		scaner();
		statement();
	}
	else
	{
		blockflag = 1;
        
		switch (cur)
		{
            case PRINT:
            {
                          exprassninbrkts(print_without_br);
                          tc--;
                          totree(TPrint);
                          totree(ansttype);
                          totree(TExprend);
                          if (is_pointer(ansttype))
                              error(pointer_in_print);
                          sopnd--;
            }
                break;
            case PRINTID:
            {
                            mustbe(LEFTBR, no_leftbr_in_printid);
                            mustbe(IDENT, no_ident_in_printid);
                            lastid = reprtab[repr + 1];
                            if (lastid == 1)
                                error(ident_is_not_declared);
                            totree(TPrintid);
                            totree(lastid);
                            mustbe(RIGHTBR, no_rightbr_in_printid);
            }
                break;

<<<<<<< HEAD
            case PRINTF:
            {
                int formatstr[MAXSTRINGL];
                int formattypes[MAXPRINTFPARAMS];
                int paramnum = 0;
                int sumsize = 0;
                int i = 0;
=======
        case PRINTF:
        {
            int formatstr[MAXSTRINGL];
            int formattypes[MAXPRINTFPARAMS];
            int placeholders[MAXPRINTFPARAMS];
            int paramnum = 0;
            int sumsize = 0;
            int i = 0;
>>>>>>> c5577931

                mustbe(LEFTBR, no_leftbr_in_printf);
                if (next != STRING)
                    error(wrong_first_printf_param);

                do
                    formatstr[i] = lexstr[i];
                while (lexstr[i++]);

<<<<<<< HEAD
                paramnum = evaluate_params(formatstr, formattypes);
=======
            paramnum = evaluate_params(formatstr, formattypes, placeholders);
>>>>>>> c5577931

                scaner();  //выкушиваем форматную строку

                for (i = 0; scaner() == COMMA; i++)
                {
                    if (i >= paramnum)
                        error(wrong_printf_param_number);

                    scaner();

                    exprassn(1);
                    toval();
                    totree(TExprend);

<<<<<<< HEAD
                    if (formattypes[i] == LFLOAT && ansttype == LINT)
                        insertwiden();
                    else if (formattypes[i] != ansttype)
                        error(wrong_printf_param_type);
=======
                if (formattypes[i] == LFLOAT && ansttype == LINT)
                    insertwiden();
                else if (formattypes[i] != ansttype) {
                    bad_printf_placeholder = placeholders[i];
                    error(wrong_printf_param_type);
                }
>>>>>>> c5577931

                    sumsize += szof(formattypes[i]);
                    --sopnd;
                }

<<<<<<< HEAD
                if (i != paramnum)
                    error(wrong_printf_param_number);
=======
            if (cur != RIGHTBR)
                error(no_rightbr_in_printf);

            if (i != paramnum)
                error(wrong_printf_param_number);
>>>>>>> c5577931

                totree(TString);

                i = 0;
                do
                    totree(formatstr[i]);
                while (formatstr[i++]);
                totree(TExprend);

<<<<<<< HEAD
                totree(TPrintf);
                totree(sumsize);
                if (cur != RIGHTBR)
                    error(no_rightbr_in_printf);
            }
                break;
=======
            totree(TPrintf);
            totree(sumsize);
        }
            break;
>>>>>>> c5577931

            case GETID:
            {
                          mustbe(LEFTBR, no_leftbr_in_printid);
                          mustbe(IDENT, no_ident_in_printid);
                          lastid = reprtab[repr + 1];
                          if (lastid == 1)
                              error(ident_is_not_declared);
                          totree(TGetid);
                          totree(lastid);
                          mustbe(RIGHTBR, no_rightbr_in_printid);
            }
                break;
            case LBREAK:
            {
                           if (!(inloop || inswitch))
                               error(break_not_in_loop_or_switch);
                           totree(TBreak);
            }
                break;
            case LCASE:
            {
                          if (!inswitch)
                              error(case_or_default_not_in_switch);
                          if (wasdefault)
                              error(case_after_default);
                          totree(TCase);
                          scaner();
                          unarexpr();
                          condexpr();
                          toval();
                          totree(TExprend);
                          if (ansttype == LFLOAT)
                              error(float_in_switch);
                          sopnd--;
                          mustbe(COLON, no_colon_in_case);
                          flagsemicol = 0;
                          statement();
            }
                break;
            case LCONTINUE:
            {
                              if (!inloop)
                                  error(continue_not_in_loop);
                              totree(TContinue);
            }
                break;
            case LDEFAULT:
            {
                             if (!inswitch)
                                 error(case_or_default_not_in_switch);
                             mustbe(COLON, no_colon_in_case);
                             wasdefault = 1;
                             flagsemicol = 0;
                             totree(TDefault);
                             statement();
            }
                break;
            case LDO:
            {
                        int condref;
                        inloop = 1;
                        totree(TDo);
                        condref = tc++;
                        statement();
                        if (next == LWHILE)
                        {
                            scaner();
                            tree[condref] = tc;
                            exprinbrkts(cond_must_be_in_brkts);
                            sopnd--;
                        }
                        else
                            error(wait_while_in_do_stmt);
            }
                break;
            case LFOR:
            {
                         int fromref, condref, incrref, stmtref;
                         mustbe(LEFTBR, no_leftbr_in_for);
                         totree(TFor);
                         fromref = tc++;
                         condref = tc++;
                         incrref = tc++;
                         stmtref = tc++;
                         if (scaner() == SEMICOLON)             // init
                             tree[fromref] = 0;
                         else
                         {
                             tree[fromref] = tc;
                             expr(0);
                             exprassnvoid();
                             mustbe(SEMICOLON, no_semicolon_in_for);
                         }
                         if (scaner() == SEMICOLON)             // cond
                             tree[condref] = 0;
                         else
                         {
                             tree[condref] = tc;
                             exprval();
                             sopnd--;
                             mustbe(SEMICOLON, no_semicolon_in_for);
                             sopnd--;
                         }
                         if (scaner() == RIGHTBR)              // incr
                             tree[incrref] = 0;
                         else
                         {
                             tree[incrref] = tc;
                             expr(0);
                             exprassnvoid();
                             mustbe(RIGHTBR, no_rightbr_in_for);
                         }
                         flagsemicol = 0;
                         tree[stmtref] = tc;
                         inloop = 1;
                         statement();
            }
                break;
            case LGOTO:
            {
                          int i, flag = 1;
                          mustbe(IDENT, no_ident_after_goto);
                          totree(TGoto);
                          for (i = 0; flag && i < pgotost - 1; i += 2)
                              flag = identab[gotost[i] + 1] != repr;
                          if (flag)
                          {                                 // первый раз встретился переход на метку, которой не было, в этом случае
                              totree(-toidentab(1, 0));        // ссылка на identtab, стоящая после TGoto, будет отрицательной
                              gotost[pgotost++] = lastid;
                          }
                          else
                          {
                              int id = gotost[i - 2];
                              if (gotost[id + 1] < 0)          // метка уже была
                              {
                                  totree(id);
                                  break;
                              }
                              totree(gotost[pgotost++] = id);
                          }
                          gotost[pgotost++] = line;
            }
                break;
            case LIF:
            {
                        int thenref, elseref;
                        totree(TIf);
                        thenref = tc++;
                        elseref = tc++;
                        flagsemicol = 0;
                        exprinbrkts(cond_must_be_in_brkts);
                        tree[thenref] = tc;
                        sopnd--;
                        statement();
                        if (next == LELSE)
                        {
                            scaner();
                            tree[elseref] = tc;
                            statement();
                        }
                        else
                            tree[elseref] = 0;
            }
                break;
            case LRETURN:
            {
                            int ftype = modetab[functype + 1];
                            wasret = 1;
                            if (next == SEMICOLON)
                            {
                                if (ftype != LVOID)
                                    error(no_ret_in_func);
                                totree(TReturnvoid);
                            }
                            else
                            {
                                if (ftype == LVOIDASTER)
                                    flagsemicol = 0;
                                else
                                {
                                    if (ftype == LVOID)
                                        error(notvoidret_in_void_func);
                                    totree(TReturnval);
                                    totree(szof(ftype));
                                    scaner();
                                    expr(1);
                                    toval();
                                    sopnd--;
                                    if (ftype == LFLOAT && ansttype == LINT)
                                        totree(WIDEN);
                                    else if (ftype != ansttype)
                                        error(bad_type_in_ret);
                                    totree(TExprend);
                                }
                            }
            }
                break;
            case LSWITCH:
            {
                            totree(TSwitch);
                            exprinbrkts(cond_must_be_in_brkts);
                            if (ansttype != LCHAR && ansttype != LINT)
                                error(float_in_switch);
                            sopnd--;
                            scaner();
                            inswitch = 1;
                            block(-1);
                            flagsemicol = 0;
                            wasdefault = 0;
            }
                break;
            case LWHILE:
            {
                           int doref;
                           inloop = 1;
                           totree(TWhile);
                           doref = tc++;
                           flagsemicol = 0;
                           exprinbrkts(cond_must_be_in_brkts);
                           sopnd--;
                           tree[doref] = tc;
                           statement();
            }
                break;
		default:
			expr(0);
        exprassnvoid();
		}
	}
	if (flagsemicol && scaner() != SEMICOLON)
		error(no_semicolon_after_stmt);
	wasdefault = oldwasdefault;
	inswitch = oldinswitch;
    inloop = oldinloop;    
}

int idorpnt(int e, int t)
{
	if (next == LMULT)
    {
        scaner();
        t = t == LVOID ? LVOIDASTER : newdecl(MPOINT, t);
    }
    mustbe(IDENT, e);
    return t;
}

int gettype();

int struct_decl_list()
{
	int field_count = 0, i, t, elem_type, curdispl = 0, wasarr = 0, tstrbeg;
    int loc_modetab[100], locmd = 3;
    loc_modetab[0] = MSTRUCT;
    tstrbeg = tc;
    totree(TStructbeg);
    tree[tc++] = 0;           // тут будет номер иниц процедуры

    scaner();
    scaner();
    
    do
	{
		t = elem_type = idorpnt(wait_ident_after_semicomma_in_struct, gettype());

        if (next == LEFTSQBR)
        {
            int adN, all;
            totree(TDeclarr);
            adN = tc++;
            t = arrdef(elem_type);  // Меняем тип (увеличиваем размерность массива)
            tree[adN] = arrdim;
            
            totree(TDeclid);
            totree(curdispl);
            totree(elem_type);
            totree(arrdim);             // N
            tree[all = tc++] = 0;       // all
            tree[tc++] = was_struct_with_arr;  // proc
            totree(usual);              // usual
            totree(1);              // признак, что массив в структуре
            wasarr = 1;
            if (next == ASS)
            {
                scaner();
                scaner();
                if (is_array(t))          // инициализация массива
                {
                    onlystrings = 2;
                    tree[all] = 1;
                    if (!usual)
                        tree[adN]--;              // это уменьшение N в Declarr
                    array_init(t);
                    if (onlystrings == 1)
                        tree[all+2] = usual + 2;  // только из строк 2 - без границ, 3 - с границами
                    
                }
                else
                {
/*                    structdispl = identab[oldid+3];
                    tree[all] = inition(t);
*/              }
                if (is_struct(t))
                    totree(TEndinit);
            }

        }
        loc_modetab[locmd++] = t;
        loc_modetab[locmd++] = repr;
        field_count++;
        curdispl += szof(t);

		if (scaner() != SEMICOLON)
			error(no_semicomma_in_struct);

	}
    while (scaner() != END);
    
    if (wasarr)
    {
        totree(TStructend);
        totree(tstrbeg);
        tree[tstrbeg+1] = was_struct_with_arr = procd++;
        
    }
    else
    {
        tree[tstrbeg] = NOP;
        tree[tstrbeg+1] = NOP;
    }

	loc_modetab[1] = curdispl;                       // тут длина структуры
	loc_modetab[2] = field_count * 2;
    
    modetab[md] = startmode;
    startmode = md++;
	for (i = 0; i < locmd; i++)
		modetab[md++] = loc_modetab[i];

	return check_duplicates();
}

int gettype()
{
    // gettype() выедает тип (кроме верхних массивов и указателей)
    // при этом, если такого типа нет в modetab, тип туда заносится;
    // возвращает отрицательное число(базовый тип), положительное (ссылка на modetab) или 0, если типа не было
    
    was_struct_with_arr = 0;
	if (is_int(type = cur) || is_float(type) || type == LVOID)
        return(cur == LLONG ? LINT : cur == LDOUBLE ? LFLOAT : type);
	else if (type == LSTRUCT)
	{
		if (next == BEGIN)             // struct {
			return(struct_decl_list());
		else if (next == IDENT)
		{
			int l = reprtab[repr + 1];
			scaner();
			if (next == BEGIN)         // struct key {
			{
                // если такое описание уже было, то это ошибка - повторное описание
 				int lid;
				wasstructdef = 1;      // это  определение типа (может быть, без описания переменных)
				toidentab(1000, 0);
 				lid = lastid;
				identab[lid + 2] = struct_decl_list();
                identab[lid + 3] = 1000 + was_struct_with_arr;
                return identab[lid+2];
			}
			else
			{                           // struct key это применение типа
				if (l == 1)
					error(ident_is_not_declared);
                was_struct_with_arr = identab[l+3] - 1000;
				return(identab[l + 2]);
			}
		}
		else
			error(wrong_struct);
	}
    else if (cur == IDENT)
    {
        int l = reprtab[repr+1];
        if (l == 1)
            error(ident_is_not_declared);
        if (identab[l+3] < 1000)
            error(ident_not_type);
        was_struct_with_arr = identab[l+3] - 1000;
        return identab[l+2];
    }
    else
        error(not_decl);
	return 0;
}

void block(int b)
// если b=1, то это просто блок, b=2 - блок нити, b=-1 - блок в switch, иначе (b=0) - это блок функции

{
	int oldinswitch = inswitch;
	int notended = 1, i, olddispl, oldlg = lg, firstdecl;
    inswitch = b < 0;
	totree(TBegin);
	if (b)
	{
		olddispl = displ;
		curid = id;
	}
	blockflag = 0;

	while (is_int(next) || is_float(next) || next == LSTRUCT || next == LVOID)
	{
        int repeat = 1;
		scaner();
		firstdecl = gettype();
		if (wasstructdef && next == SEMICOLON)
		{
			scaner();
			continue;

		}
		do
		{
			decl_id(idorpnt(after_type_must_be_ident, firstdecl));
			if (next == COMMA)
				scaner();
			else if (next == SEMICOLON)
			{
				scaner();
				repeat = 0;
			}
			else
				error(def_must_end_with_semicomma);
		}
        while (repeat);
	}

	// кончились описания, пошли операторы до }

	do
	{
        if (b == 2  ? next == TEXIT : next == END)
		{
			scaner();
			notended = 0;
		}
		else
			statement();
	}
    while (notended);
                    
	if (b)
	{
		for (i = id - 4; i >= curid; i -= 4)
            reprtab[identab[i + 1] + 1] = identab[i];
		displ = olddispl;
	}
	inswitch = oldinswitch;
	lg = oldlg;
	totree(TEnd);
}

void function_definition()
{
	int fn = identab[lastid + 3], i, pred, oldrepr = repr, ftype, n, fid = lastid;
    int olddispl = displ;
	pgotost = 0;
	functype = identab[lastid + 2];
	ftype = modetab[functype + 1];
	n = modetab[functype + 2];
	wasret = 0;
	displ = 3;
	maxdispl = 3;
	lg = 1;
	if ((pred = identab[lastid]) > 1)            // был прототип
    {
        if (functype != identab[pred + 2])
            error(decl_and_def_have_diff_type);
        identab[pred+3] = fn;
    }
	curid = id;
	for (i = 0; i < n; i++)
	{
		type = modetab[functype + i + 3];
		repr = functions[fn + i + 1];
		if (repr > 0)
			toidentab(0, type);
		else
		{
			repr = -repr;
			toidentab(-1, type);
		}
	}
	functions[fn] = tc;
	totree(TFuncdef);
	totree(fid);
	pred = tc++;
	repr = oldrepr;
    
	block(0);
    
//	if (ftype == LVOID && tree[tc - 1] != TReturnvoid)
//	{
		tc--;
		totree(TReturnvoid);
		totree(TEnd);
//	}
	if (ftype != LVOID && !wasret)
		error(no_ret_in_func);
	for (i = id - 4; i >= curid; i -= 4)
        reprtab[identab[i + 1] + 1] = identab[i];

	for (i = 0; i < pgotost - 1; i += 2)
	{
		repr = identab[gotost[i] + 1];
		hash = gotost[i + 1];
		if (hash < 0)
			hash = -hash;
		if (!identab[gotost[i] + 2])
			error(label_not_declared);
	}
	curid = 2;                                 // все функции описываются на одном уровне
	tree[pred] = maxdispl + 1;
	lg = -1;
    displ = olddispl;
}

int func_declarator(int level, int func_d, int firstdecl)
{
	// на 1 уровне это может быть определением функции или предописанием, на остальных уровнях - только декларатором (без идентов)

	int loc_modetab[100], locmd, numpar = 0, ident, maybe_fun, repeat = 1, i, wastype = 0, old;

	loc_modetab[0] = MFUNCTION;
	loc_modetab[1] = firstdecl;
	loc_modetab[2] = 0;
	locmd = 3;

	while (repeat)
	{
		if (cur == LVOID || is_int(cur) || is_float(cur) || cur == LSTRUCT)
		{
			maybe_fun = 0;    // м.б. параметр-ф-ция? 0 - ничего не было, 1 - была *, 2 - была [
			ident = 0;        // = 0 - не было идента, 1 - был статический идент, 2 - был идент-параметр-функция
			wastype = 1;
			type = gettype();
            if (next == LMULT)
            {
                maybe_fun = 1;
                scaner();
                type = type == LVOID ? LVOIDASTER : newdecl(MPOINT, type);
            }
			if (level)
			{
				if (next == IDENT)
				{
					scaner();
					ident = 1;
					functions[funcnum++] = repr;
				}
			}
			else if (next == IDENT)
				error(ident_in_declarator);
            
			if (next == LEFTSQBR)
			{
				maybe_fun = 2;
                
				if (is_pointer(type) && ident == 0)
					error(aster_with_row);
                
				while (next == LEFTSQBR)
				{
					scaner();
					mustbe(RIGHTSQBR, wait_right_sq_br);
					type = newdecl(MARRAY, type);
				}
			}
		}
		if (cur == LVOID)
		{
            type = LVOID;
			wastype = 1;
			if (next != LEFTBR)
				error(par_type_void_with_nofun);
		}
        
		if (wastype)
		{
			numpar++;
			loc_modetab[locmd++] = type;

			if (next == LEFTBR)
			{
				scaner();
				mustbe(LMULT, wrong_fun_as_param);
				if (next == IDENT)
				{
					if (level)
					{
						scaner();
						if (ident == 0)
							ident = 2;
						else
							error(two_idents_for_1_declarer);
						functions[funcnum++] = -repr;
					}
					else
						error(ident_in_declarator);
				}
				mustbe(RIGHTBR, no_right_br_in_paramfun);
				mustbe(LEFTBR, wrong_fun_as_param);
				scaner();
				if (maybe_fun == 1)
					error(aster_before_func);
				else if (maybe_fun == 2)
					error(array_before_func);

				old = func_def;
				loc_modetab[locmd - 1] = func_declarator(0, 2, type);
				func_def = old;
			}
			if (func_d == 3)
				func_d = ident > 0 ? 1 : 2;
			else if (func_d == 2 && ident > 0)
				error(wait_declarator);
			else if (func_d == 1 && ident == 0)
				error(wait_definition);

			if (scaner() == COMMA)
			{
				scaner();
			}
			else
			if (cur == RIGHTBR)
				repeat = 0;
		}
		else if (cur == RIGHTBR)
		{
			repeat = 0;
			func_d = 0;
		}
		else
			error(wrong_param_list);
	}
	func_def = func_d;
	loc_modetab[2] = numpar;
    
    modetab[md] = startmode;
    startmode = md++;
	for (i = 0; i < numpar + 3; i++)
		modetab[md++] = loc_modetab[i];

	return check_duplicates();
}

void ext_decl()
{
    int i;
	do            // top level описания переменных и функций до конца файла
	{
		int repeat = 1, funrepr, first = 1;
		wasstructdef = 0;
		scaner();
		firstdecl = gettype();
		if (wasstructdef && next == SEMICOLON)
		{                                      // struct point {float x, y;};
			scaner();
			continue;
		}

		func_def = 3;   // func_def = 0 - (), 1 - определение функции, 2 - это предописание, 3 - не знаем или вообще не функция

//		if (firstdecl == 0)
//			firstdecl = LINT;
        
		do            // описываемые объекты через ',' определение функции может быть только одно, никаких ','
		{
            type = firstdecl;
            if (next == LMULT)
            {
                scaner();
                type = firstdecl == LVOID ? LVOIDASTER : newdecl(MPOINT, firstdecl);
            }
            mustbe(IDENT, after_type_must_be_ident);

			if (next == LEFTBR)                // определение или предописание функции
			{
				int oldfuncnum = funcnum++, firsttype = type;
				funrepr = repr;
				scaner();
				scaner();
				type = func_declarator(first, 3, firsttype);  // выкушает все параметры до ) включительно
				if (next == BEGIN)
				{
					if (func_def == 0)
						func_def = 1;
				}
				else if (func_def == 0)
					func_def = 2;
				// теперь я точно знаю, это определение ф-ции или предописание (func_def=1 или 2)
				repr = funrepr;
                
				toidentab(oldfuncnum, type);

				if (next == BEGIN)
				{
					scaner();
					if (func_def == 2)
						error(func_decl_req_params);

					function_definition();
					goto ex;
				}
				else
				{
					if (func_def == 1)
						error(function_has_no_body);
				}
			}
			else
			if (firstdecl == LVOID)
				error(only_functions_may_have_type_VOID);

			// описания идентов-не-функций
            
			if (func_def == 3)
				decl_id(type);
            
			if (next == COMMA)
			{
				scaner();
				first = 0;
			}
			else if (next == SEMICOLON)
			{
				scaner();
				repeat = 0;
			}
			else
				error(def_must_end_with_semicomma);
		}
        while (repeat);
        
	ex:;
	}
    while (next != LEOF);

	if (wasmain == 0)
		error(no_main_in_program);
    for (i=0; i<=prdf; i++)
        if (predef[i])
            error(predef_but_notdef);
}<|MERGE_RESOLUTION|>--- conflicted
+++ resolved
@@ -1384,102 +1384,67 @@
             }
                 break;
 
-<<<<<<< HEAD
             case PRINTF:
             {
-                int formatstr[MAXSTRINGL];
-                int formattypes[MAXPRINTFPARAMS];
-                int paramnum = 0;
-                int sumsize = 0;
-                int i = 0;
-=======
-        case PRINTF:
-        {
-            int formatstr[MAXSTRINGL];
-            int formattypes[MAXPRINTFPARAMS];
-            int placeholders[MAXPRINTFPARAMS];
-            int paramnum = 0;
-            int sumsize = 0;
-            int i = 0;
->>>>>>> c5577931
-
-                mustbe(LEFTBR, no_leftbr_in_printf);
-                if (next != STRING)
-                    error(wrong_first_printf_param);
-
-                do
-                    formatstr[i] = lexstr[i];
-                while (lexstr[i++]);
-
-<<<<<<< HEAD
-                paramnum = evaluate_params(formatstr, formattypes);
-=======
-            paramnum = evaluate_params(formatstr, formattypes, placeholders);
->>>>>>> c5577931
-
-                scaner();  //выкушиваем форматную строку
-
-                for (i = 0; scaner() == COMMA; i++)
-                {
-                    if (i >= paramnum)
-                        error(wrong_printf_param_number);
-
-                    scaner();
-
-                    exprassn(1);
-                    toval();
-                    totree(TExprend);
-
-<<<<<<< HEAD
-                    if (formattypes[i] == LFLOAT && ansttype == LINT)
-                        insertwiden();
-                    else if (formattypes[i] != ansttype)
-                        error(wrong_printf_param_type);
-=======
-                if (formattypes[i] == LFLOAT && ansttype == LINT)
-                    insertwiden();
-                else if (formattypes[i] != ansttype) {
-                    bad_printf_placeholder = placeholders[i];
-                    error(wrong_printf_param_type);
-                }
->>>>>>> c5577931
-
-                    sumsize += szof(formattypes[i]);
-                    --sopnd;
-                }
-
-<<<<<<< HEAD
-                if (i != paramnum)
-                    error(wrong_printf_param_number);
-=======
-            if (cur != RIGHTBR)
-                error(no_rightbr_in_printf);
-
-            if (i != paramnum)
-                error(wrong_printf_param_number);
->>>>>>> c5577931
-
-                totree(TString);
-
-                i = 0;
-                do
-                    totree(formatstr[i]);
-                while (formatstr[i++]);
-                totree(TExprend);
-
-<<<<<<< HEAD
-                totree(TPrintf);
-                totree(sumsize);
-                if (cur != RIGHTBR)
-                    error(no_rightbr_in_printf);
+                        int formatstr[MAXSTRINGL];
+                        int formattypes[MAXPRINTFPARAMS];
+                        int placeholders[MAXPRINTFPARAMS];
+                        int paramnum = 0;
+                        int sumsize = 0;
+                        int i = 0;
+
+                        mustbe(LEFTBR, no_leftbr_in_printf);
+                        if (next != STRING)
+                            error(wrong_first_printf_param);
+
+                        do
+                            formatstr[i] = lexstr[i];
+                        while (lexstr[i++]);
+
+                        paramnum = evaluate_params(formatstr, formattypes, placeholders);
+
+                        scaner();  //выкушиваем форматную строку
+
+                        for (i = 0; scaner() == COMMA; i++)
+                        {
+                            if (i >= paramnum)
+                                error(wrong_printf_param_number);
+
+                            scaner();
+
+                            exprassn(1);
+                            toval();
+                            totree(TExprend);
+
+                            if (formattypes[i] == LFLOAT && ansttype == LINT)
+                                insertwiden();
+                            else if (formattypes[i] != ansttype) {
+                                bad_printf_placeholder = placeholders[i];
+                                error(wrong_printf_param_type);
+                            }
+
+                            sumsize += szof(formattypes[i]);
+                            --sopnd;
+                        }
+
+                        if (cur != RIGHTBR)
+                            error(no_rightbr_in_printf);
+
+                        if (i != paramnum)
+                            error(wrong_printf_param_number);
+
+                        totree(TString);
+
+                        i = 0;
+                        do
+                            totree(formatstr[i]);
+                        while (formatstr[i++]);
+                        totree(TExprend);
+
+                        totree(TPrintf);
+                        totree(sumsize);
             }
                 break;
-=======
-            totree(TPrintf);
-            totree(sumsize);
-        }
-            break;
->>>>>>> c5577931
 
             case GETID:
             {
