--- conflicted
+++ resolved
@@ -22,13 +22,8 @@
 #define MAXSTRINGL   128
 #define INIPROSIZE   1000
 #define NUMOFTHREADS 10
-<<<<<<< HEAD
-#define MAXMEMTHREAD (MAXMEMSIZE/NUMOFTHREADS)
-//#define NULL         0
-=======
 #define MAXMEMTHREAD MAXMEMSIZE/NUMOFTHREADS 
 #define MAXPRINTFPARAMS 20
->>>>>>> 5d369837
 
 // modetab 
 #define MFUNCTION 1001
@@ -316,53 +311,10 @@
 #define LWHILE    -22
 #define PRINTID   -23
 #define PRINT     -24
-<<<<<<< HEAD
-#define GETID     -25
-#define TCREATEDIRECT -26
-#define TEXITDIRECT -27
-
-#define STANDARD_FUNC_START -28
-#define SETMOTOR  -28
-#define GETDIGSENSOR -29
-#define GETANSENSOR  -30
-
-#define ABS       -31
-#define SQRT      -32
-#define EXP       -33
-#define SIN       -34
-#define COS       -35
-#define LOG       -36
-#define LOG10     -37
-#define ASIN      -38
-#define RAND      -39
-#define ROUND     -40
-
-#define TMSGSEND  -41
-#define TMSGRECEIVE -42
-#define TJOIN     -43
-#define TSLEEP    -44
-#define TSEMCREATE  -45
-#define TSEMWAIT  -46
-#define TSEMPOST  -47
-#define TCREATE   -48
-#define TINIT     -49
-#define TDESTROY  -50
-#define TEXIT     -51
-#define TGETNUM   -52
-#define SH_DEFINE     -53   // #define
-#define SH_IFDEF      -54   // #ifdef
-#define SH_IFNDEF     -55   // #ifndef
-#define SH_IF         -56   // #if
-#define SH_ELIF       -57   // #elif
-#define SH_ENDIF      -58   // #endif
-#define SH_ELSE       -59   // #else
-
-#define LVOIDASTER    -150
-=======
 #define PRINTF    -25
 #define GETID     -26
-#define TCREATE   -27
-#define TEXIT     -28
+#define TCREATEDIRECT -27
+#define TEXITDIRECT -28
 
 #define STANDARD_FUNC_START -29
 #define SETMOTOR  -29
@@ -387,16 +339,20 @@
 #define TSEMCREATE  -46
 #define TSEMWAIT  -47
 #define TSEMPOST  -48
-#define TGETNUM   -49
-#define SH_DEFINE     -50   // #define
-#define SH_IFDEF      -51   // #ifdef
-#define SH_IFNDEF     -52   // #ifndef
-#define SH_IF         -53   // #if
-#define SH_ELIF       -54   // #elif
-#define SH_ENDIF      -55   // #endif
-#define SH_ELSE       -56   // #else
-#define LDEFINED      -57   // defined()
->>>>>>> 5d369837
+#define TCREATE   -49
+#define TINIT     -50
+#define TDESTROY  -51
+#define TEXIT     -52
+#define TGETNUM   -53
+#define SH_DEFINE     -54   // #define
+#define SH_IFDEF      -55   // #ifdef
+#define SH_IFNDEF     -56   // #ifndef
+#define SH_IF         -57   // #if
+#define SH_ELIF       -58   // #elif
+#define SH_ENDIF      -59   // #endif
+#define SH_ELSE       -60   // #else
+
+#define LVOIDASTER    -150
 
 // Узлы дерева
 #define TIdent      -300
@@ -590,13 +546,13 @@
 #define wrong_arg_in_send                  341
 #define wrong_arg_in_create                342
 
-#define no_leftbr_in_printf                342
-#define no_rightbr_in_printf               343
-#define wrong_first_printf_param           344
-#define wrong_printf_param_type            345
-#define wrong_printf_param_number          346
-#define printf_no_format_placeholder       347
-#define printf_unknown_format_placeholder  348
+#define no_leftbr_in_printf                343
+#define no_rightbr_in_printf               344
+#define wrong_first_printf_param           345
+#define wrong_printf_param_type            346
+#define wrong_printf_param_number          347
+#define printf_no_format_placeholder       348
+#define printf_unknown_format_placeholder  349
 
 //  коды предупреждений
 
