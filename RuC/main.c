//  RuC2A
//
//  Created by Andrey Terekhov on 24/Apr/16.
//  Copyright (c) 2015 Andrey Terekhov. All rights reserved.
//
// http://www.lysator.liu.se/c/ANSI-C-grammar-y.html
#define _CRT_SECURE_NO_WARNINGS
<<<<<<< HEAD
char* name = /*"/Users/ant/Desktop/RuCRegr/defstest/COPY00_9300.c";*/
             "../../../tests/Golovan/simplethreads.c";
=======
char* name = "../tests/bad Misha/badstack.c";
>>>>>>> 5d369837

#include <stdio.h>
#include <string.h>
#include <wchar.h>
#include <stdlib.h>

#include "Defs.h"

// Определение глобальных переменных

FILE *input, *output;
double numdouble;
int line=0, charnum=1, cur, next, next1, num, hash, repr, keywordsnum, wasstructdef = 0;
struct {int first; int second;} numr;
int source[SOURCESIZE], lines[LINESSIZE];
int nextchar, curchar, func_def;
int hashtab[256], reprtab[MAXREPRTAB], rp = 1, identab[MAXIDENTAB], id = 2, modetab[MAXMODETAB], md = 1, startmode = 1;
int stack[100], stackop[100], stackoperands[100], stacklog[100], ansttype,
    sp=0, sopnd=-1, aux=0, lastid, curid = 2, lg=-1, displ=-3, maxdispl = 3, maxdisplg = 3, type,
    op = 0, inass = 0, firstdecl;
int iniprocs[INIPROSIZE], procd = 1, arrdim, arrelemlen, was_struct_with_arr;
int instring = 0, inswitch = 0, inloop = 0, lexstr[MAXSTRINGL+1];
int tree[MAXTREESIZE], tc=0, mem[MAXMEMSIZE], pc=4, functions[FUNCSIZE], funcnum = 2, functype, kw = 0, blockflag = 1,
    entry, wasmain = 0, wasret, wasdefault, notcopy, structdispl, notrobot = 1;
int adcont, adbreak, adcase, adandor;
int predef[FUNCSIZE], prdf = -1, emptyarrdef;
int gotost[1000], pgotost;
int anst, anstdispl, ansttype, leftansttype = -1;         // anst = VAL  - значение на стеке
int g, l, x, iniproc;                                     // anst = ADDR - на стеке адрес значения
                                                          // anst = IDENT- значение в статике, в anstdisl смещение от l или g
                                                          // в ansttype всегда тип возвращаемого значения
// если значение указателя, адрес массива или строки лежит на верхушке стека, то это VAL, а не ADDR

int bad_placeholder = 0;

extern void preprocess_file();

extern void tablesandcode();
extern void tablesandtree();
extern void import();
extern int  getnext();
extern int  nextch();
extern int  scan();
extern void error(int ernum);
extern void codegen();
extern void ext_decl();

int toreprtab(char str[])
{
    int i, oldrepr = rp;
    hash = 0;
    rp += 2;
    for (i=0; str[i] != 0; i++)
    {
        hash += str[i];
        reprtab[rp++] = str[i];
    }
    hash &= 255;
    reprtab[rp++] = 0;
    reprtab[oldrepr] = hashtab[hash] ;
    reprtab[oldrepr+1] = 1;
    return hashtab[hash] = oldrepr;
}

int main()
{
    int i;

    for (i=0; i<256; i++)
        hashtab[i] = 0;
    
    // занесение ключевых слов в reprtab
    keywordsnum = 1;
    
    input =  fopen("../keywords.txt", "r");
    if (input == NULL)
    {
        printf(" не найден файл %s\n", "keywords.txt");
        exit(1);
    }
    getnext();
    nextch();
    while (scan() != LEOF)   // чтение ключевых слов
        ;
    fclose(input);
    
/*    input  = fopen(name, "r");        //   исходный текст
    output = fopen("../../../macro.txt", "wt");

    if (input == NULL)
    {
        printf(" не найден файл %s\n", name);
        exit(1);
    }
 */
    modetab[1] = 0;
    modetab[2] = MSTRUCT;
    modetab[3] = 2;
    modetab[4] = 4;
    modetab[5] = modetab[7] = LINT;
    modetab[6] = toreprtab("numTh");
    modetab[8] = toreprtab("data");
    modetab[9] = 1;                // занесение в modetab описателя struct{int numTh; int inf;}
    modetab[10] = MFUNCTION;
    modetab[11] = LVOID;
    modetab[12] = 1;
    modetab[13] = 2;
    modetab[14] = 9;               // занесение в modetab описателя  функции void t_msg_send(struct msg_info m)
    modetab[15] = MFUNCTION;
    modetab[16] = LVOIDASTER;
    modetab[17] = 1;
    modetab[18] = LVOIDASTER;
    modetab[19] = startmode = 14;  // занесение в modetab описателя  функции void* interpreter(void* n)
    md = 19;
    keywordsnum = 0;
    lines[line = 1] = 1;
    charnum = 1;
    kw = 1;
    tc = 0;
/*    getnext();
    nextch();
    next = scan();
    
    preprocess_file();                //   макрогенерация
    
    fclose(output);
    fclose(input);
    
    return 0;

    input  = fopen("../../../macro.txt", "r");
 */
    input = fopen(name, "r");
    if (input == NULL)
    {
        printf("файл %s не найден\n", name);
    }

    output = fopen("../tree.txt", "wt");
    
    getnext();
    nextch();
    next = scan();

    ext_decl();                       //   генерация дерева
    
    lines[line+1] = charnum;
    tablesandtree();
    fclose(output);
    output = fopen("../codes.txt", "wt");
    
    codegen();                         //   генерация кода
    
    tablesandcode();
    
    fclose(input);
    fclose(output);
    
    output = fopen("../export.txt", "wt");
    fprintf(output, "%i %i %i %i %i %i %i\n", pc, funcnum, id, rp, md, maxdisplg, wasmain);
    
    for (i=0; i<pc; i++)
        fprintf(output, "%i ", mem[i]);
    fprintf(output, "\n");
    
    for (i=0; i<funcnum; i++)
        fprintf(output, "%i ", functions[i]);
    fprintf(output, "\n");
    
    for (i=0; i<id; i++)
        fprintf(output, "%i ", identab[i]);
    fprintf(output, "\n");
    
    for (i=0; i<rp; i++)
        fprintf(output, "%i ", reprtab[i]);
    
    for (i=0; i<md; i++)
        fprintf(output, "%i ", modetab[i]);
    fprintf(output, "\n");
    
    fclose(output);
   
    if (notrobot)
        import();
    
    return 0;
}
<|MERGE_RESOLUTION|>--- conflicted
+++ resolved
@@ -5,12 +5,9 @@
 //
 // http://www.lysator.liu.se/c/ANSI-C-grammar-y.html
 #define _CRT_SECURE_NO_WARNINGS
-<<<<<<< HEAD
+
 char* name = /*"/Users/ant/Desktop/RuCRegr/defstest/COPY00_9300.c";*/
-             "../../../tests/Golovan/simplethreads.c";
-=======
-char* name = "../tests/bad Misha/badstack.c";
->>>>>>> 5d369837
+             "../../../tests/bad Misha/printf.c";
 
 #include <stdio.h>
 #include <string.h>
@@ -85,7 +82,7 @@
     // занесение ключевых слов в reprtab
     keywordsnum = 1;
     
-    input =  fopen("../keywords.txt", "r");
+    input =  fopen("../../../keywords.txt", "r");
     if (input == NULL)
     {
         printf(" не найден файл %s\n", "keywords.txt");
@@ -149,7 +146,7 @@
         printf("файл %s не найден\n", name);
     }
 
-    output = fopen("../tree.txt", "wt");
+    output = fopen("../../../tree.txt", "wt");
     
     getnext();
     nextch();
@@ -160,7 +157,7 @@
     lines[line+1] = charnum;
     tablesandtree();
     fclose(output);
-    output = fopen("../codes.txt", "wt");
+    output = fopen("../../../codes.txt", "wt");
     
     codegen();                         //   генерация кода
     
@@ -169,7 +166,7 @@
     fclose(input);
     fclose(output);
     
-    output = fopen("../export.txt", "wt");
+    output = fopen("../../../export.txt", "wt");
     fprintf(output, "%i %i %i %i %i %i %i\n", pc, funcnum, id, rp, md, maxdisplg, wasmain);
     
     for (i=0; i<pc; i++)
