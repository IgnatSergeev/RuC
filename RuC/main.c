//  RuC
//
//  Created by Andrey Terekhov on 24/Apr/16.
//  Copyright (c) 2015 Andrey Terekhov. All rights reserved.
//
// http://www.lysator.liu.se/c/ANSI-C-grammar-y.html
#define _CRT_SECURE_NO_WARNINGS


<<<<<<< HEAD
const char * name = /* "../../../tests/stanfunc.c"; */
            "../../../tests/Egor/test.c";
=======
const char * name = "tests/Egor/Macro/test3.c";
//"../../../tests/Fadeev/import_2.c";
             /* "../../../tests/Golovan/dining_philosophers.c"; */
>>>>>>> b6c9ea3c

#include <stdio.h>
#include <string.h>
#include <wchar.h>
#include <stdlib.h>

#include "Defs.h"

// Определение глобальных переменных

FILE *input, *output;
double numdouble;
int line=0, mline = 0, charnum=1, m_charnum = 1, cur, next, next1, num, hash, repr, keywordsnum, wasstructdef = 0;
struct {int first; int second;} numr;
int source[SOURCESIZE], lines[LINESSIZE];
int before_source[SOURCESIZE], mlines[LINESSIZE], m_conect_lines[LINESSIZE];
int nextchar, curchar, func_def;
int hashtab[256], reprtab[MAXREPRTAB], rp = 1, identab[MAXIDENTAB], id = 2,
    modetab[MAXMODETAB], md = 1, startmode = 1;
int stack[100], stackop[100], stackoperands[100], stacklog[100], ansttype,
    sp=0, sopnd=-1, aux=0, lastid, curid = 2, lg=-1, displ=-3, maxdispl = 3, maxdisplg = 3, type,
    op = 0, inass = 0, firstdecl;
int iniprocs[INIPROSIZE], procd = 1, arrdim, arrelemlen, was_struct_with_arr, usual;
int instring = 0, inswitch = 0, inloop = 0, lexstr[MAXSTRINGL+1];
int tree[MAXTREESIZE], tc=0, mem[MAXMEMSIZE], pc=4, functions[FUNCSIZE], funcnum = 2, functype, kw = 0, blockflag = 1,
    entry, wasmain = 0, wasret, wasdefault, structdispl, notrobot = 1;
int adcont, adbreak, adcase, adandor;
int predef[FUNCSIZE], prdf = -1, emptyarrdef;
int gotost[1000], pgotost;
int anst, anstdispl, ansttype, leftansttype = -1;         // anst = VAL  - значение на стеке
int g, l, x, iniproc;                                     // anst = ADDR - на стеке адрес значения
                                                          // anst = IDENT- значение в статике, в anstdisl смещение от l или g
                                                          // в ansttype всегда тип возвращаемого значения
// если значение указателя, адрес массива или строки лежит на верхушке стека, то это VAL, а не ADDR

int bad_printf_placeholder = 0;

extern void preprocess_file();

extern void tablesandcode();
extern void tablesandtree();
extern void import();
extern int  getnext();
extern int  nextch();
extern int  scan();
extern void error(int ernum);
extern void codegen();
extern void ext_decl();

int toreprtab(char str[])
{
    int i, oldrepr = rp;
    hash = 0;
    rp += 2;
    for (i=0; str[i] != 0; i++)
    {
        hash += str[i];
        reprtab[rp++] = str[i];
    }
    hash &= 255;
    reprtab[rp++] = 0;
    reprtab[oldrepr] = hashtab[hash] ;
    reprtab[oldrepr+1] = 1;
    return hashtab[hash] = oldrepr;
}

int main(int argc, const char * argv[])
{
    int i;

    for (i=0; i<256; i++)
        hashtab[i] = 0;
    
    // занесение ключевых слов в reprtab
    keywordsnum = 1;
    
    input =  fopen("keywords.txt", "r");
    if (input == NULL)
    {
        printf(" не найден файл %s\n", "keywords.txt");
        exit(1);
    }
    getnext();
    nextch();
    while (scan() != LEOF)   // чтение ключевых слов
        ;
    fclose(input);
    
    input  = fopen(name, "r");          //   исходный текст
    output = fopen("macro.txt", "wt");

    if (input == NULL)
    {
        printf(" не найден файл %s\n", name);
        exit(1);
    }
 
    modetab[1] = 0;
    modetab[2] = MSTRUCT;
    modetab[3] = 2;
    modetab[4] = 4;
    modetab[5] = modetab[7] = LINT;
    modetab[6] = toreprtab("numTh");
    modetab[8] = toreprtab("data");
    modetab[9] = 1;                // занесение в modetab описателя struct{int numTh; int inf;}
    modetab[10] = MFUNCTION;
    modetab[11] = LVOID;
    modetab[12] = 1;
    modetab[13] = 2;
    modetab[14] = 9;               // занесение в modetab описателя  функции void t_msg_send(struct msg_info m)
    modetab[15] = MFUNCTION;
    modetab[16] = LVOIDASTER;
    modetab[17] = 1;
    modetab[18] = LVOIDASTER;
    modetab[19] = startmode = 14;  // занесение в modetab описателя  функции void* interpreter(void* n)
    md = 19;
    keywordsnum = 0;
    lines[line = 1] = 1;
    charnum = 1;
    kw = 1;
    tc = 0;
<<<<<<< HEAD
=======
 
>>>>>>> b6c9ea3c
    
    preprocess_file();                //   макрогенерация
    
    fclose(output);
    fclose(input);
    
    input  = fopen("macro.txt", "r");
<<<<<<< HEAD
=======
 
>>>>>>> b6c9ea3c
    
    if (input == NULL)
    {
        printf("файл %s не найден\n", name);
    }

    output = fopen("tree.txt", "wt");
    
    getnext();
    nextch();
    next = scan();

    ext_decl();                       //   генерация дерева
<<<<<<< HEAD
    
=======

>>>>>>> b6c9ea3c
    lines[line+1] = charnum;
    tablesandtree();
    fclose(output);
    output = fopen("codes.txt", "wt");
    
    codegen();                         //   генерация кода
    
    tablesandcode();
    
    fclose(input);
    fclose(output);
    
    output = fopen("export.txt", "wt");
    fprintf(output, "%i %i %i %i %i %i %i\n", pc, funcnum, id, rp, md, maxdisplg, wasmain);
    
    for (i=0; i<pc; i++)
        fprintf(output, "%i ", mem[i]);
    fprintf(output, "\n");
    
    for (i=0; i<funcnum; i++)
        fprintf(output, "%i ", functions[i]);
    fprintf(output, "\n");
    
    for (i=0; i<id; i++)
        fprintf(output, "%i ", identab[i]);
    fprintf(output, "\n");
    
    for (i=0; i<rp; i++)
        fprintf(output, "%i ", reprtab[i]);
    
    for (i=0; i<md; i++)
        fprintf(output, "%i ", modetab[i]);
    fprintf(output, "\n");
    
    fclose(output);
   
    if (notrobot && (argc < 2))
        import();
    
    return 0;
}
<|MERGE_RESOLUTION|>--- conflicted
+++ resolved
@@ -7,14 +7,9 @@
 #define _CRT_SECURE_NO_WARNINGS
 
 
-<<<<<<< HEAD
-const char * name = /* "../../../tests/stanfunc.c"; */
-            "../../../tests/Egor/test.c";
-=======
 const char * name = "tests/Egor/Macro/test3.c";
 //"../../../tests/Fadeev/import_2.c";
              /* "../../../tests/Golovan/dining_philosophers.c"; */
->>>>>>> b6c9ea3c
 
 #include <stdio.h>
 #include <string.h>
@@ -136,21 +131,14 @@
     charnum = 1;
     kw = 1;
     tc = 0;
-<<<<<<< HEAD
-=======
- 
->>>>>>> b6c9ea3c
-    
+
     preprocess_file();                //   макрогенерация
     
     fclose(output);
     fclose(input);
     
     input  = fopen("macro.txt", "r");
-<<<<<<< HEAD
-=======
- 
->>>>>>> b6c9ea3c
+
     
     if (input == NULL)
     {
@@ -164,11 +152,7 @@
     next = scan();
 
     ext_decl();                       //   генерация дерева
-<<<<<<< HEAD
-    
-=======
 
->>>>>>> b6c9ea3c
     lines[line+1] = charnum;
     tablesandtree();
     fclose(output);
