--- conflicted
+++ resolved
@@ -6,15 +6,9 @@
 // http://www.lysator.liu.se/c/ANSI-C-grammar-y.html
 #define _CRT_SECURE_NO_WARNINGS
 
-
-<<<<<<< HEAD
-const char * name = "../../../tests/printstring.c";
-           /*   "../../../tests/Golovan/dining_philosophers.c"; */
-=======
 const char * name = "tests/Egor/Macro/test5.c";
-//"../../../tests/Fadeev/import_2.c";
+             /* "../../../tests/Fadeev/import_2.c"; */
              /* "../../../tests/Golovan/dining_philosophers.c"; */
->>>>>>> 73656a38
 
 #include <stdio.h>
 #include <string.h>
@@ -139,11 +133,7 @@
     tc = 0;
     /*getnext();
     nextch();
-<<<<<<< HEAD
-    next = scan(); 
-=======
     next = scan();*/
->>>>>>> 73656a38
     
     preprocess_file();                //   макрогенерация
     
