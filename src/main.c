--- conflicted
+++ resolved
@@ -1,90 +1,3 @@
-<<<<<<< HEAD
-//  RuC
-//
-//  Created by Andrey Terekhov on 24/Apr/16.
-//  Copyright (c) 2015 Andrey Terekhov. All rights reserved.
-//
-// http://www.lysator.liu.se/c/ANSI-C-grammar-y.html
-
-#define _CRT_SECURE_NO_WARNINGS
-
-const char * name =
-//"tests/Egor/Macro/test3.c";
-//"tests/Mishatest.c";
-"tests/arrays2.c";
-//"../../../tests/mips/0test.c";
-
-#include <stdio.h>
-#include <string.h>
-#include <wchar.h>
-#include <stdlib.h>
-
-#include "Defs.h"
-
-// Определение глобальных переменных
-
-FILE *input, *output;
-double numdouble;
-int line=0, mline = 0, charnum=1, m_charnum = 1, cur, next, next1, num, hash, repr, keywordsnum, wasstructdef = 0;
-struct {int first; int second;} numr;
-int source[SOURCESIZE], lines[LINESSIZE];
-int before_source[SOURCESIZE], mlines[LINESSIZE], m_conect_lines[LINESSIZE];
-int nextchar, curchar, func_def;
-int hashtab[256], reprtab[MAXREPRTAB], rp = 1, identab[MAXIDENTAB], id = 2,
-    modetab[MAXMODETAB], md = 1, startmode = 1;
-int stack[100], stackop[100], stackoperands[100], stacklog[100], ansttype,
-    sp=0, sopnd=-1, aux=0, lastid, curid = 2, lg=-1, displ=-3, maxdispl = 3, maxdisplg = 3, type,
-    op = 0, inass = 0, firstdecl;
-int iniprocs[INIPROSIZE], procd = 1, arrdim, arrelemlen, was_struct_with_arr, usual;
-int instring = 0, inswitch = 0, inloop = 0, lexstr[MAXSTRINGL+1];
-int tree[MAXTREESIZE], tc=0, mtree[MAXTREESIZE], mtc=0,
-    mem[MAXMEMSIZE], pc=4, functions[FUNCSIZE], funcnum = 2, functype, kw = 0, blockflag = 1,
-    entry, wasmain = 0, wasret, wasdefault, notrobot = 1, prep_flag = 0;
-int adcont, adbreak, adcase, adandor, switchreg;
-int predef[FUNCSIZE], prdf = -1, emptyarrdef;
-int gotost[1000], pgotost;
-int anst, anstdispl, ansttype, leftansttype = -1;         // anst = VAL  - значение на стеке
-int g, l, x, iniproc;                                     // anst = ADDR - на стеке адрес значения
-                                                          // anst = NUMBER - ответ является константой
-                                                          // anst = IDENT- значение в статике, в anstdisl смещение от l или g
-                                                          // в ansttype всегда тип возвращаемого значения
-// если значение указателя, адрес массива или строки лежит на верхушке стека, то это VAL, а не ADDR
-
-int bad_printf_placeholder = 0;
-
-extern void preprocess_file();
-
-extern void tablesandcode();
-extern void tablesandtree();
-extern void import();
-extern int  getnext();
-extern int  nextch();
-extern int  scan();
-extern void error(int ernum);
-extern void codegen();
-extern void mipsopt();
-extern void mipsgen();
-extern void ext_decl();
-
-int toreprtab(char str[])
-{
-    int i, oldrepr = rp;
-    hash = 0;
-    rp += 2;
-    for (i=0; str[i] != 0; i++)
-    {
-        hash += str[i];
-        reprtab[rp++] = str[i];
-    }
-    hash &= 255;
-    reprtab[rp++] = 0;
-    reprtab[oldrepr] = hashtab[hash] ;
-    reprtab[oldrepr+1] = 1;
-    return hashtab[hash] = oldrepr;
-}
-
-int main(int argc, const char * argv[])
-=======
 /*
  *	Copyright 2019 Andrey Terekhov, Victor Y. Fadeev
  *
@@ -104,14 +17,13 @@
 #include "compiler.h"
 
 
-const char *name = "../tests/Fadeev/pond.c";
-	// "../tests/Egor/string/strcat.c";
-	// "../tests/arrstruct1.c";
+const char *name = "../tests/arrays2.c";
+	// "../tests/Egor/Macro/test3.c";
+	// "../tests/Mishatest.c";
 	// "../tests/mips/0test.c";
 
 
 int main(int argc, const char *argv[])
->>>>>>> d22c7475
 {
 	if (argc < 2)
 	{
