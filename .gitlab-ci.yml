image: ubuntu

variables:
  DEBIAN_FRONTEND: noninteractive

stages:
  - virtual
  - mips
  - llvm

virtual:
  stage: virtual
  before_script:
    - apt-get update
    - apt-get install -y build-essential cmake git
  script:
    - ./scripts/test.sh
  tags:
  - R2LIN

llvm-intel:
  stage: llvm
  before_script:
    - apt-get update
    - apt-get install -y build-essential cmake clang-11 gcc-mipsel-linux-gnu
  script:
    - ln -s /usr/bin/clang++-11 /usr/bin/clang++
    - patch ./scripts/test.sh < ./scripts/llvm.patch
    - ./scripts/test.sh
  tags:
  - R2LIN

llvm-uemu:
  stage: llvm
  before_script:
    - apt-get update
    - apt-get install -y build-essential cmake clang-11 gcc-mipsel-linux-gnu git
    - rm -rf ../uemu
    - git clone https://gitlab-ci-token:${CI_JOB_TOKEN}@gitlab.softcom.su/ruc/uemu ../uemu
  script:
    - patch ./scripts/test.sh < ./scripts/llvm-uemu.patch
    - ./scripts/test.sh -d
  tags:
  - R2LIN

llvm-baikal:
  stage: llvm
  before_script:
    - apt-get update
    - apt-get install -y build-essential cmake clang-11 gcc-mipsel-linux-gnu sshpass
  script:
    - patch ./scripts/test.sh < ./scripts/llvm-baikal.patch
    - ./scripts/test.sh -d
<<<<<<< HEAD
  tags:
  - R2LIN
=======

mips-uemu:
  stage: mips
  before_script:
    - apt-get update
    - apt-get install -y build-essential cmake clang-11 gcc-mipsel-linux-gnu git
    - rm -rf ../uemu
    - git clone https://gitlab-ci-token:${CI_JOB_TOKEN}@gitlab.softcom.su/ruc/uemu ../uemu
  script:
    - patch ./scripts/test.sh < ./scripts/mips-uemu.patch
    - ./scripts/test.sh -d

mips-baikal:
  stage: mips
  before_script:
    - apt-get update
    - apt-get install -y build-essential cmake clang-11 gcc-mipsel-linux-gnu sshpass
  script:
    - patch ./scripts/test.sh < ./scripts/mips-baikal.patch
    - ./scripts/test.sh -d
>>>>>>> 26cee43d
<|MERGE_RESOLUTION|>--- conflicted
+++ resolved
@@ -51,10 +51,9 @@
   script:
     - patch ./scripts/test.sh < ./scripts/llvm-baikal.patch
     - ./scripts/test.sh -d
-<<<<<<< HEAD
+
   tags:
   - R2LIN
-=======
 
 mips-uemu:
   stage: mips
@@ -74,5 +73,4 @@
     - apt-get install -y build-essential cmake clang-11 gcc-mipsel-linux-gnu sshpass
   script:
     - patch ./scripts/test.sh < ./scripts/mips-baikal.patch
-    - ./scripts/test.sh -d
->>>>>>> 26cee43d
+    - ./scripts/test.sh -d